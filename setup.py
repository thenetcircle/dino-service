#!/usr/bin/env python

from setuptools import setup, find_packages


<<<<<<< HEAD
version = '0.5.21'
=======
version = '0.6.0'
>>>>>>> 45d18065

setup(
    name='dino-service',
    version=version,
    description="Distributed Notifications",
    long_description="""Distributed messaging server""",
    classifiers=[],
    keywords='messaging,chat,distributed',
    author='Oscar Eriksson',
    author_email='oscar.eriks@gmail.com',
    url='https://github.com/thenetcircle/dino-service',
    license='LICENSE',
    packages=find_packages(exclude=['ez_setup', 'examples', 'tests']),
    include_package_data=True,
    zip_safe=False,
    install_requires=[
        'arrow',
        'bcrypt',
        'black',
        'cassandra-driver',
        'fakeredis',
        'fastapi',
        'gitdb',
        'gmqtt',
        'gnenv',
        'kafka-python',
        'lz4',
        'psycopg2-binary',
        'redis',
        'PyYAML',
        'raven',
        'requests',
        'sortedcontainers',
        'sqlalchemy',
        'strict-rfc3339',
        'urllib3',
        'uvicorn',
        'uvloop',
        'websockets',
        'activitystreams',
    ])<|MERGE_RESOLUTION|>--- conflicted
+++ resolved
@@ -3,11 +3,7 @@
 from setuptools import setup, find_packages
 
 
-<<<<<<< HEAD
-version = '0.5.21'
-=======
 version = '0.6.0'
->>>>>>> 45d18065
 
 setup(
     name='dino-service',
