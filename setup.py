--- conflicted
+++ resolved
@@ -3,11 +3,7 @@
 from setuptools import setup, find_packages
 
 
-<<<<<<< HEAD
-version = '0.5.10'
-=======
 version = '0.5.21'
->>>>>>> bf63dd55
 
 setup(
     name='dino-service',
