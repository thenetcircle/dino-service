--- conflicted
+++ resolved
@@ -264,18 +264,7 @@
         # since we need ascending order on cassandra query if we use 'since', reverse the results here
         return list(reversed(messages))[:query_limit]
 
-<<<<<<< HEAD
-    async def get_all_messages_in_group(self, group_id: str) -> List[MessageBase]:
-        """
-        internal api to get all history in a group for legal purposes
-        """
-        raw_messages = await MessageModel.objects.filter(MessageModel.group_id == group_id).async_all()
-        return self._try_parse_messages(raw_messages)
-
     async def export_history_in_group(self, group_id: str, query: ExportQuery) -> List[MessageBase]:
-=======
-    def export_history_in_group(self, group_id: str, query: ExportQuery) -> List[MessageBase]:
->>>>>>> ea26f8b8
         statement = MessageModel.objects.filter(MessageModel.group_id == group_id)
         keep_order = True
 
