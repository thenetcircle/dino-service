--- conflicted
+++ resolved
@@ -84,13 +84,8 @@
     # a user can bookmark a group, which makes it count as "one unread message in this group" (only for this user)
     bookmark = Column(Boolean, default=False, nullable=False)
 
-<<<<<<< HEAD
-    # when mentioned in a many-to-many group, the UI needs to show it until the user has opened/read the conversation
-    mentioned_at = Column(DateTime(timezone=True))
-=======
     # count the number of mentions in a m2m group; reset when the user opens/reads the group chat
     mentions = Column(Integer, default=0, nullable=False, server_default="0")
->>>>>>> d11b6c5e
 
     # a user can rate conversations
     rating = Column(Integer, nullable=True)
