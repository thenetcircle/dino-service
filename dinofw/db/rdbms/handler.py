--- conflicted
+++ resolved
@@ -13,6 +13,7 @@
 from sqlalchemy import literal
 from sqlalchemy import distinct
 from sqlalchemy import or_
+from sqlalchemy import and_
 from sqlalchemy.orm import Session
 from sqlalchemy.orm import load_only
 
@@ -241,22 +242,42 @@
         postgres query:
 
             select
-                coalesce(sum(unread_count) filter (where bookmark = false), 0) +
-                coalesce(count(1) filter (where bookmark = true), 0) as unread_count,
+                coalesce(
+                    sum(unread_count)
+                    filter (where bookmark = false and notifications = true),
+                0) +
+                coalesce(
+                    sum(mentions)
+                    filter (where bookmark = false and notifications = false),
+                0) +
+                coalesce(
+                    count(1) filter (where bookmark = true),
+                0) as unread_count,
                 count(distinct group_id) as n_unread_groups
             from
                 user_group_stats
             where
-                user_id = 406586 and
+                user_id = 8888 and
                 hide = false and
                 deleted = false and
-                (bookmark = true or unread_count > 0);
+                (
+                    bookmark = true or
+                    unread_count > 0 or
+                    mentions > 0
+                );
         """
-        # TODO: query for hidden?
         unread_count = (
             db.query(
                 func.coalesce(
-                    func.sum(UserGroupStatsEntity.unread_count).filter(UserGroupStatsEntity.bookmark.is_(False)), 0
+                    func.sum(UserGroupStatsEntity.unread_count).filter(
+                        UserGroupStatsEntity.bookmark.is_(False),
+                        UserGroupStatsEntity.notifications.is_(True)
+                    ), 0
+                ) +
+                func.coalesce(
+                    func.sum(UserGroupStatsEntity.mentions).filter(
+                        UserGroupStatsEntity.notifications.is_(False)
+                    ), 0
                 ) +
                 func.coalesce(
                     func.count(1).filter(UserGroupStatsEntity.bookmark.is_(True)), 0
@@ -268,7 +289,8 @@
                 UserGroupStatsEntity.deleted.is_(False),
                 or_(
                     UserGroupStatsEntity.bookmark.is_(True),
-                    UserGroupStatsEntity.unread_count > 0
+                    UserGroupStatsEntity.unread_count > 0,
+                    UserGroupStatsEntity.mentions > 0
                 )
             )
             .first()
@@ -283,8 +305,18 @@
                 UserGroupStatsEntity.hide.is_(False),
                 UserGroupStatsEntity.deleted.is_(False),
                 or_(
+                    # any bookmarked group counts as having unread messages
                     UserGroupStatsEntity.bookmark.is_(True),
-                    UserGroupStatsEntity.unread_count > 0
+                    and_(
+                        # real unread count only counts as unread if notifications are enabled
+                        UserGroupStatsEntity.notifications.is_(True),
+                        UserGroupStatsEntity.unread_count > 0
+                    ),
+                    and_(
+                        # if they're not enabled, the user must have been mentioned to count as an unread group
+                        UserGroupStatsEntity.notifications.is_(False),
+                        UserGroupStatsEntity.mentions > 0
+                    )
                 )
             )
             .options(load_only("group_id"))
@@ -401,31 +433,17 @@
                 )
 
                 if _group.group_id in receivers:
-                    _receiver_unread_count = self.env.storage.get_unread_in_group(
-                        group_id=_group.group_id,
-                        user_id=user_to_count_for,
-                        last_read=receivers[_group.group_id].last_read,
-                    )
+                    _receiver_unread_count = receivers[_group.group_id].unread_count
                 else:
-                    e_msg = f"no receiver stats in db for user {user_to_count_for} in group {_group.group_id}, could be a deleted profile"
+                    e_msg = f"no receiver stats user {user_to_count_for} group {_group.group_id}, deleted profile?"
                     logger.warning(e_msg)
 
             if query.count_unread:
-                # TODO: use unread_count in postgres? storage will check redis first, maybe enough
-                _unread_count = self.env.storage.get_unread_in_group(
-                    group_id=_group.group_id,
-                    user_id=user_id,
-                    last_read=user_group_stats.last_read,
-                )
-
-                # bookmarked groups counts as 1 unread message only if they
-                # don't already have unread messages
-                if _unread_count == 0 and _stats.bookmark:
-                    _unread_count = 1
+                _unread_count = _stats.unread_count
+                if _stats.bookmark:
+                    _unread_count = +1
 
             return _unread_count, _receiver_unread_count
-
-        groups = list()
 
         receivers = dict()
         for stat in receiver_stats:
@@ -437,6 +455,7 @@
             db
         )
 
+        groups = list()
         for group_entity, user_group_stats_entity in results:
             group = GroupBase(**group_entity.__dict__)
             user_group_stats = UserGroupStatsBase(**user_group_stats_entity.__dict__)
@@ -466,17 +485,11 @@
         message: MessageBase,
         db: Session,
         sender_user_id: int,
-        user_ids: List[int],
         update_unread_count: bool = True,
-<<<<<<< HEAD
-        update_last_message: bool = True
-=======
         update_last_message: bool = True,
         update_last_message_time: bool = True,
         mentions: List[int] = None
->>>>>>> b24f429c
     ) -> GroupBase:
-
         group = (
             db.query(GroupEntity)
             .filter(GroupEntity.group_id == message.group_id)
@@ -491,16 +504,30 @@
         if update_unread_count:
             # if a group is hidden, it might have unread messages when it was hidden, so we have
             # to query for it and restore the original amount plus one (this message)
-            hidden_groups = (
+            receivers_in_group = (
                 db.query(UserGroupStatsEntity)
                 .filter(
                     UserGroupStatsEntity.group_id == message.group_id,
-                    UserGroupStatsEntity.hide.is_(True),
-                    UserGroupStatsEntity.user_id != sender_user_id
+                    UserGroupStatsEntity.user_id != sender_user_id,
+                    UserGroupStatsEntity.kicked.is_(False)
                 )
                 .all()
             )
-            user_to_hidden_stats = {user.user_id: user for user in hidden_groups}
+
+            non_sender_user_ids = [
+                user.user_id
+                for user in receivers_in_group
+            ]
+            user_to_hidden_stats = {
+                user.user_id: user
+                for user in receivers_in_group
+                if user.hide
+            }
+            user_ids_with_notification_on = {
+                user.user_id
+                for user in receivers_in_group
+                if user.notifications
+            }
 
             with self.env.cache.pipeline() as p:
                 # for knowing if we need to send read-receipts when user opens a conversation
@@ -510,20 +537,28 @@
                     pipeline=p
                 )
 
-                # don't increase unread for the sender
-                del user_ids[sender_user_id]
-
-                if len(hidden_groups):
-                    for user_id in user_ids:
-                        amount = 1
-                        if user_id in user_to_hidden_stats:
-                            amount = user_to_hidden_stats[user_id].unread_count + 1
+                if len(user_to_hidden_stats):
+                    for user_id in user_to_hidden_stats.keys():
+                        # if the group had unread and then notifications were disabled and
+                        # then was hidden, don't restore unread count on new message
+                        if user_id not in user_ids_with_notification_on:
+                            continue
+
+                        amount = user_to_hidden_stats[user_id].unread_count + 1
                         self.env.cache.increase_total_unread_message_count([user_id], amount, pipeline=p)
                 else:
-                    self.env.cache.increase_total_unread_message_count(user_ids, 1, pipeline=p)
-
-                self.env.cache.increase_unread_in_group_for(message.group_id, user_ids, pipeline=p)
-                self.env.cache.add_unread_group(user_ids, message.group_id, pipeline=p)
+                    # update total unread count for all users that have notifications enabled
+                    self.env.cache.increase_total_unread_message_count(user_ids_with_notification_on, 1, pipeline=p)
+
+                # unread in THIS group should increase whether notifications are on or off
+                self.env.cache.increase_unread_in_group_for(message.group_id, non_sender_user_ids, pipeline=p)
+                self.env.cache.add_unread_group(non_sender_user_ids, message.group_id, pipeline=p)
+
+                # if notifications are disabled BUT the user was mentioned, increase the total unread count anyway
+                if mentions and len(mentions):
+                    for mention_user_id in mentions:
+                        if mention_user_id not in user_ids_with_notification_on:
+                            self.env.cache.increase_total_unread_message_count([mention_user_id], 1, pipeline=p)
 
         # some action logs don't need to update last message
         if update_last_message:
@@ -545,11 +580,26 @@
         # always update this
         group.updated_at = sent_time
 
+        # we have to count the number of mentions; it's reset when the user reads/opens the conversation
+        if mentions and len(mentions):
+            _ = (
+                db.query(UserGroupStatsEntity)
+                .filter(
+                    UserGroupStatsEntity.group_id == group.group_id,
+                    UserGroupStatsEntity.user_id.in_(mentions),
+                    UserGroupStatsEntity.kicked.is_(False)
+                )
+                .update({
+                    UserGroupStatsEntity.mentions: UserGroupStatsEntity.mentions + 1
+                }, synchronize_session=False)
+            )
+
         statement = (
             db.query(UserGroupStatsEntity)
             .filter(
-                UserGroupStatsEntity.group_id == message.group_id,
-                UserGroupStatsEntity.user_id != sender_user_id
+                UserGroupStatsEntity.group_id == group.group_id,
+                UserGroupStatsEntity.user_id != sender_user_id,
+                UserGroupStatsEntity.kicked.is_(False)
             )
         )
 
@@ -726,6 +776,7 @@
             self.env.cache.remove_join_time_in_group_for_user(group_ids, user_id, pipeline=p)
             self.env.cache.remove_user_id_and_join_time_in_groups_for_user(group_ids, user_id, pipeline=p)
 
+        # delete the stats for this user in these groups
         _ = (
             db.query(UserGroupStatsEntity)
             .filter(
@@ -734,8 +785,6 @@
             )
             .delete(synchronize_session=False)
         )
-<<<<<<< HEAD
-=======
 
         # reset owner if the user is one
         _ = (
@@ -749,7 +798,6 @@
             }, synchronize_session=False)
         )
 
->>>>>>> b24f429c
         db.commit()
 
     def get_groups_without_users(self, db: Session) -> List[GroupBase]:
@@ -962,7 +1010,10 @@
                 UserGroupStatsEntity.user_id,
                 UserGroupStatsEntity.join_time,
             )
-            .filter(UserGroupStatsEntity.group_id.in_(remaining_group_ids))
+            .filter(
+                UserGroupStatsEntity.group_id.in_(remaining_group_ids),
+                UserGroupStatsEntity.kicked.is_(False)
+            )
             .all()
         )
 
@@ -988,7 +1039,10 @@
                 UserGroupStatsEntity.user_id,
                 UserGroupStatsEntity.join_time,
             )
-            .filter(UserGroupStatsEntity.group_id == group_id)
+            .filter(
+                UserGroupStatsEntity.group_id == group_id,
+                UserGroupStatsEntity.kicked.is_(False)
+            )
             .all()
         )
 
@@ -1048,15 +1102,15 @@
                     group_id, user_id, now
                 )
 
-<<<<<<< HEAD
-=======
             # reset the kicked variable when joining a group
             if user_ids_to_stats[user_id].kicked:
                 user_ids_to_stats[user_id].kicked = False
 
->>>>>>> b24f429c
             user_ids_to_stats[user_id].last_read = now
             db.add(user_ids_to_stats[user_id])
+
+        if not len(user_ids_to_stats):
+            return
 
         db.commit()
 
@@ -1224,6 +1278,7 @@
                     UserGroupStatsEntity.last_read < GroupEntity.last_message_time,
                     UserGroupStatsEntity.bookmark.is_(True),
                     UserGroupStatsEntity.unread_count > 0,
+                    UserGroupStatsEntity.mentions > 0
                 )
             )
             .all()
@@ -1252,6 +1307,7 @@
                         UserGroupStatsEntity.last_updated_time: now,
                         UserGroupStatsEntity.last_read: now,
                         UserGroupStatsEntity.unread_count: 0,
+                        UserGroupStatsEntity.mentions: 0,
                         UserGroupStatsEntity.bookmark: False,
                         UserGroupStatsEntity.highlight_time: self.long_ago
                     },
@@ -1280,24 +1336,14 @@
         return group_ids
 
     # noinspection PyMethodMayBeStatic
-<<<<<<< HEAD
-    def get_all_user_stats_in_group(self, group_id: str, db: Session) -> List[UserGroupStatsBase]:
-        user_stats = (
-=======
     def get_all_user_stats_in_group(
             self, group_id: str, db: Session, include_kicked: bool = True
     ) -> List[UserGroupStatsBase]:
         statement = (
->>>>>>> b24f429c
             db.query(UserGroupStatsEntity)
             .filter(UserGroupStatsEntity.group_id == group_id)
-            .all()
-        )
-
-<<<<<<< HEAD
-        if user_stats is None:
-            raise NoSuchGroupException(f"no user stats is not in group {group_id}")
-=======
+        )
+
         if not include_kicked:
             statement = statement.filter(
                 UserGroupStatsEntity.kicked.is_(False)
@@ -1307,7 +1353,6 @@
 
         if user_stats is None:
             raise NoSuchGroupException(f"no users in group {group_id} (include_kicked? {include_kicked})")
->>>>>>> b24f429c
 
         return [
             UserGroupStatsBase(**user_stat.__dict__)
@@ -1513,6 +1558,7 @@
         user_stats.receiver_highlight_time = self.long_ago
         user_stats.bookmark = False
         user_stats.hide = False
+        user_stats.mentions = 0
         user_stats.unread_count = 0
 
         # TODO: use pipeline
@@ -1577,11 +1623,6 @@
         user_stats.last_sent = the_time
         user_stats.last_sent_group_id = group_id
         user_stats.last_updated_time = the_time
-
-        # if the user is sending a message without opening the conversation, we have to make sure the group
-        # is not deleted or hidden after (opening a conversation would set these two to False as well)
-        user_stats.deleted = False
-        user_stats.hide = False
 
         if user_stats.first_sent is None:
             user_stats.first_sent = the_time
@@ -1740,4 +1781,5 @@
             receiver_highlight_time=self.long_ago,
             # for new groups, we can set this to 0 directly and start counting, instead of the default -1
             sent_message_count=0,
+            mentions=0
         )