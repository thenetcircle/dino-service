--- conflicted
+++ resolved
@@ -9,9 +9,11 @@
 from dinofw.config import GroupTypes
 from dinofw.db.storage.schemas import MessageBase
 from dinofw.db.rdbms import models
-from dinofw.db.rdbms.schemas import GroupBase, UserGroupBase
+from dinofw.db.rdbms.schemas import GroupBase
+from dinofw.db.rdbms.schemas import UserGroupBase
 from dinofw.db.rdbms.schemas import UserGroupStatsBase
-from dinofw.rest.models import CreateGroupQuery, UserGroup
+from dinofw.rest.models import CreateGroupQuery
+from dinofw.rest.models import UserGroup
 from dinofw.rest.models import GroupQuery
 from dinofw.rest.models import UpdateGroupQuery
 from dinofw.rest.models import UpdateUserGroupStats
@@ -47,13 +49,8 @@
 
     def get_groups_for_user(
         self, user_id: int, query: GroupQuery, db: Session, count_users: bool = True
-<<<<<<< HEAD
-    ) -> List[Tuple[GroupBase, UserGroupStatsBase, Dict[int, float], int]]:
-        # TODO: need unread_count for each group...
-
-=======
     ) -> List[UserGroupBase]:
->>>>>>> 20958196
+	# TODO: need unread_count for each group
         """
         what we're doing:
 
