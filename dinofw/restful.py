--- conflicted
+++ resolved
@@ -52,6 +52,168 @@
         db.close()
 
 
+@app.post("/v1/groups/{group_id}/user/{user_id}/histories", response_model=Histories)
+async def get_group_history_for_user(
+    group_id: str, user_id: int, query: MessageQuery, db: Session = Depends(get_db)
+) -> Histories:
+    """
+    Get user visible history in a group for a user. Sorted by creation time in descendent.
+    Response contains a list of messages sent in the group, a list of action logs, and a list
+    the last read time for each user in the group.
+
+    Calling this API will update `last_read_time` in this group for this user, and
+    broadcast the new read time to every one else in the group that is online.
+
+    History can be filtered by `message_type` to e.g. only list images sent in the group.
+
+    **Potential error codes in response:**
+    * `600`: if the user is not in the group,
+    * `601`: if the group does not exist,
+    * `250`: if an unknown error occurred.
+    """
+    try:
+        return await environ.env.rest.group.histories(group_id, user_id, query, db)
+    except NoSuchGroupException as e:
+        log_error_and_raise_known(ErrorCodes.NO_SUCH_GROUP, e)
+    except UserNotInGroupException as e:
+        log_error_and_raise_known(ErrorCodes.USER_NOT_IN_GROUP, e)
+    except Exception as e:
+        log_error_and_raise_unknown(sys.exc_info(), e)
+
+
+@app.post("/v1/groups/{group_id}/user/{user_id}/send", response_model=Message)
+async def send_message_to_group(
+    group_id: str, user_id: int, query: SendMessageQuery, db: Session = Depends(get_db)
+) -> List[Message]:
+    """
+    User sends a message in a group. This API should also be used for **1-to-1** conversations
+    if the client knows the `group_id` for the **1-to-1** conversations. Otherwise the
+    `POST /v1/users/{user_id}/send` API can be used to send a message and get the `group_id`.
+
+    **Potential error codes in response:**
+    * `600`: if the user is not in the group,
+    * `601`: if the group does not exist,
+    * `250`: if an unknown error occurred.
+    """
+    try:
+        return await environ.env.rest.message.send_message_to_group(
+            group_id, user_id, query, db
+        )
+    except NoSuchGroupException as e:
+        log_error_and_raise_known(ErrorCodes.NO_SUCH_GROUP, e)
+    except UserNotInGroupException as e:
+        log_error_and_raise_known(ErrorCodes.USER_NOT_IN_GROUP, e)
+    except Exception as e:
+        log_error_and_raise_unknown(sys.exc_info(), e)
+
+
+@app.post("/v1/users/{user_id}/send", response_model=Message)
+async def send_message_to_user(
+    user_id: int, query: SendMessageQuery, db: Session = Depends(get_db)
+) -> List[Message]:
+    """
+    User sends a message in a **1-to-1** conversation. It is not always known on client side if a
+    **1-to-1** group exists between two users, so this API can then be used; Dino will do a group
+    lookup and see if a group with `group_type=1` exists for them, send a message to it and return
+    the group_id.
+
+    If no group exists, Dino will create a __new__ **1-to-1** group, send the message and return the
+    `group_id`.
+
+    This API should NOT be used for EVERY **1-to-1** message. It should only be used if the client
+    doesn't know if a group exists for them or not. After this API has been called once, the client
+    should use the `POST /v1/groups/{group_id}/users/{user_id}/send` API for future messages as
+    much as possible.
+
+    When listing recent history, the client will know the group_id for recent **1-to-1** conversations
+    (since the groups that are **1-to-1** have `group_type=1`), and should thus use the other send API.
+
+    **Potential error codes in response:**
+    * `250`: if an unknown error occurred.
+    """
+    try:
+        return await environ.env.rest.message.send_message_to_user(user_id, query, db)
+    except Exception as e:
+        log_error_and_raise_unknown(sys.exc_info(), e)
+
+
+@app.get("/v1/groups/{group_id}/users", response_model=GroupUsers)
+async def get_users_in_group(
+    group_id: str, db: Session = Depends(get_db)
+) -> GroupUsers:
+    """
+    Get a list of users in the group. The response will contain the owner of the group, and a list of
+    user IDs and their join time, so clients can list users in order of joining.
+
+    **Potential error codes in response:**
+    * `601`: if the group does not exist,
+    * `250`: if an unknown error occurred.
+    """
+    try:
+        return await environ.env.rest.group.get_users_in_group(group_id, db)
+    except NoSuchGroupException as e:
+        log_error_and_raise_known(ErrorCodes.NO_SUCH_GROUP, e)
+    except Exception as e:
+        log_error_and_raise_unknown(sys.exc_info(), e)
+
+
+@app.get("/v1/groups/{group_id}", response_model=Group)
+async def get_group_information(group_id, db: Session = Depends(get_db)) -> Group:
+    """
+    Get details about one group.
+
+    **Potential error codes in response:**
+    * `601`: if the group does not exist,
+    * `250`: if an unknown error occurred.
+    """
+    try:
+        return await environ.env.rest.group.get_group(group_id, db)
+    except NoSuchGroupException as e:
+        log_error_and_raise_known(ErrorCodes.NO_SUCH_GROUP, e)
+    except Exception as e:
+        log_error_and_raise_unknown(sys.exc_info(), e)
+
+
+@app.post("/v1/users/{user_id}/group", response_model=OneToOneStats)
+async def get_one_to_one_information(
+    user_id: int, query: OneToOneQuery, db: Session = Depends(get_db)
+) -> OneToOneStats:
+    """
+    Get details about a 1v1 group.
+
+    **Potential error codes in response:**
+    * `601`: if the group does not exist,
+    * `250`: if an unknown error occurred.
+    """
+    try:
+        return await environ.env.rest.group.get_1v1_info(user_id, query.receiver_id, db)
+    except NoSuchGroupException as e:
+        log_error_and_raise_known(ErrorCodes.NO_SUCH_GROUP, e)
+    except Exception as e:
+        log_error_and_raise_unknown(sys.exc_info(), e)
+
+
+@app.put("/v1/groups/{group_id}")
+async def edit_group_information(
+    group_id, query: UpdateGroupQuery, db: Session = Depends(get_db)
+) -> Group:
+    """
+    Update group details.
+
+    **Potential error codes in response:**
+    * `601`: if the group does not exist,
+    * `250`: if an unknown error occurred.
+    """
+    try:
+        return await environ.env.rest.group.update_group_information(
+            group_id, query, db
+        )
+    except NoSuchGroupException as e:
+        log_error_and_raise_known(ErrorCodes.NO_SUCH_GROUP, e)
+    except Exception as e:
+        log_error_and_raise_unknown(sys.exc_info(), e)
+
+
 @app.post("/v1/users/{user_id}/groups", response_model=List[UserGroup])
 async def get_groups_for_user(
     user_id: int, query: GroupQuery, db: Session = Depends(get_db)
@@ -82,196 +244,6 @@
     """
     try:
         return await environ.env.rest.user.get_groups_updated_since(user_id, query, db)
-    except Exception as e:
-        log_error_and_raise_unknown(sys.exc_info(), e)
-
-
-@app.get("/v1/users/{user_id}/group", response_model=OneToOneStats)
-async def get_one_to_one_information(
-        user_id: int,
-        query: OneToOneQuery,
-        db: Session = Depends(get_db)
-) -> OneToOneStats:
-    """
-    Get details about a 1v1 group.
-
-    **Potential error codes in response:**
-    * `601`: if the group does not exist,
-    * `250`: if an unknown error occurred.
-    """
-    try:
-<<<<<<< HEAD
-        return await environ.env.rest.group.get_1v1_info(user_id, query.receiver_id, db)
-=======
-        return await environ.env.rest.message.send_message_to_group(
-            group_id, user_id, query, db
-        )
->>>>>>> 7f122aa7
-    except NoSuchGroupException as e:
-        log_error_and_raise_known(ErrorCodes.NO_SUCH_GROUP, e)
-    except Exception as e:
-        log_error_and_raise_unknown(sys.exc_info(), e)
-
-
-@app.post("/v1/users/{user_id}/send", response_model=Message)
-async def send_message_to_user(
-    user_id: int, query: SendMessageQuery, db: Session = Depends(get_db)
-) -> List[Message]:
-    """
-    User sends a message in a **1-to-1** conversation. It is not always known on client side if a
-    **1-to-1** group exists between two users, so this API can then be used; Dino will do a group
-    lookup and see if a group with `group_type=1` exists for them, send a message to it and return
-    the group_id.
-
-    If no group exists, Dino will create a __new__ **1-to-1** group, send the message and return the
-    `group_id`.
-
-    This API should NOT be used for EVERY **1-to-1** message. It should only be used if the client
-    doesn't know if a group exists for them or not. After this API has been called once, the client
-    should use the `POST /v1/groups/{group_id}/users/{user_id}/send` API for future messages as
-    much as possible.
-
-    When listing recent history, the client will know the group_id for recent **1-to-1** conversations
-    (since the groups that are **1-to-1** have `group_type=1`), and should thus use the other send API.
-
-    **Potential error codes in response:**
-    * `250`: if an unknown error occurred.
-    """
-    try:
-        return await environ.env.rest.message.send_message_to_user(user_id, query, db)
-    except Exception as e:
-        log_error_and_raise_unknown(sys.exc_info(), e)
-
-
-@app.post("/v1/groups/{group_id}/user/{user_id}/histories", response_model=Histories)
-async def get_group_history_for_user(
-    group_id: str, user_id: int, query: MessageQuery, db: Session = Depends(get_db)
-) -> Histories:
-    """
-    Get user visible history in a group for a user. Sorted by creation time in descendent.
-    Response contains a list of messages sent in the group, a list of action logs, and a list
-    the last read time for each user in the group.
-
-    Calling this API will update `last_read_time` in this group for this user, and
-    broadcast the new read time to every one else in the group that is online.
-
-    History can be filtered by `message_type` to e.g. only list images sent in the group.
-
-    **Potential error codes in response:**
-    * `600`: if the user is not in the group,
-    * `601`: if the group does not exist,
-    * `250`: if an unknown error occurred.
-    """
-    try:
-        return await environ.env.rest.group.histories(group_id, user_id, query, db)
-    except NoSuchGroupException as e:
-        log_error_and_raise_known(ErrorCodes.NO_SUCH_GROUP, e)
-    except UserNotInGroupException as e:
-        log_error_and_raise_known(ErrorCodes.USER_NOT_IN_GROUP, e)
-    except Exception as e:
-        log_error_and_raise_unknown(sys.exc_info(), e)
-
-
-@app.post("/v1/groups/{group_id}/user/{user_id}/send", response_model=Message)
-async def send_message_to_group(
-    group_id: str, user_id: int, query: SendMessageQuery, db: Session = Depends(get_db)
-) -> List[Message]:
-    """
-<<<<<<< HEAD
-    User sends a message in a group. This API should also be used for **1-to-1** conversations
-    if the client knows the `group_id` for the **1-to-1** conversations. Otherwise the
-    `POST /v1/users/{user_id}/send` API can be used to send a message and get the `group_id`.
-=======
-    Get details about one group.
->>>>>>> 7f122aa7
-
-    **Potential error codes in response:**
-    * `600`: if the user is not in the group,
-    * `601`: if the group does not exist,
-    * `250`: if an unknown error occurred.
-    """
-    try:
-        return await environ.env.rest.message.send_message_to_group(group_id, user_id, query, db)
-    except NoSuchGroupException as e:
-        log_error_and_raise_known(ErrorCodes.NO_SUCH_GROUP, e)
-    except UserNotInGroupException as e:
-        log_error_and_raise_known(ErrorCodes.USER_NOT_IN_GROUP, e)
-    except Exception as e:
-        log_error_and_raise_unknown(sys.exc_info(), e)
-
-
-<<<<<<< HEAD
-@app.get("/v1/groups/{group_id}/users", response_model=GroupUsers)
-async def get_users_in_group(
-    group_id: str, db: Session = Depends(get_db)
-) -> GroupUsers:
-=======
-@app.post("/v1/users/{user_id}/group", response_model=OneToOneStats)
-async def get_one_to_one_information(
-    user_id: int, query: OneToOneQuery, db: Session = Depends(get_db)
-) -> OneToOneStats:
->>>>>>> 7f122aa7
-    """
-    Get a list of users in the group. The response will contain the owner of the group, and a list of
-    user IDs and their join time, so clients can list users in order of joining.
-
-    **Potential error codes in response:**
-    * `601`: if the group does not exist,
-    * `250`: if an unknown error occurred.
-    """
-    try:
-        return await environ.env.rest.group.get_users_in_group(group_id, db)
-    except NoSuchGroupException as e:
-        log_error_and_raise_known(ErrorCodes.NO_SUCH_GROUP, e)
-    except Exception as e:
-        log_error_and_raise_unknown(sys.exc_info(), e)
-
-
-<<<<<<< HEAD
-@app.get("/v1/groups/{group_id}", response_model=Group)
-async def get_group_information(group_id, db: Session = Depends(get_db)) -> Group:
-=======
-@app.put("/v1/groups/{group_id}")
-async def edit_group_information(
-    group_id, query: UpdateGroupQuery, db: Session = Depends(get_db)
-) -> Group:
->>>>>>> 7f122aa7
-    """
-    Get details about one group.
-
-    TODO: need another api for group info where the `group_id` might be unknown by clients; i.e. for 1v1 conversations
-
-    **Potential error codes in response:**
-    * `601`: if the group does not exist,
-    * `250`: if an unknown error occurred.
-    """
-    try:
-<<<<<<< HEAD
-        return await environ.env.rest.group.get_group(group_id, db)
-=======
-        return await environ.env.rest.group.update_group_information(
-            group_id, query, db
-        )
->>>>>>> 7f122aa7
-    except NoSuchGroupException as e:
-        log_error_and_raise_known(ErrorCodes.NO_SUCH_GROUP, e)
-    except Exception as e:
-        log_error_and_raise_unknown(sys.exc_info(), e)
-
-
-@app.put("/v1/groups/{group_id}")
-async def edit_group_information(group_id, query: UpdateGroupQuery, db: Session = Depends(get_db)) -> Group:
-    """
-    Update group details.
-
-    **Potential error codes in response:**
-    * `601`: if the group does not exist,
-    * `250`: if an unknown error occurred.
-    """
-    try:
-        return await environ.env.rest.group.update_group_information(group_id, query, db)
-    except NoSuchGroupException as e:
-        log_error_and_raise_known(ErrorCodes.NO_SUCH_GROUP, e)
     except Exception as e:
         log_error_and_raise_unknown(sys.exc_info(), e)
 
