import arrow
from sqlalchemy.orm import Session

from dinofw.endpoint import EventTypes
from dinofw.rest.base import BaseResource
<<<<<<< HEAD
from dinofw.rest.queries import NotificationQuery, EventType
from dinofw.utils.convert import stats_to_event_dict
from dinofw.utils.convert import to_int
=======
from dinofw.rest.queries import NotificationQuery, EventType, HighlightStatus
from dinofw.utils.convert import stats_to_event_dict, to_int
>>>>>>> 7b4197e9


class BroadcastResource(BaseResource):
    async def broadcast_event(self, query: NotificationQuery, db: Session) -> None:
        if query.event_type == EventType.message:
            self.send_message_event(query, db)
        else:
            self.send_other_event(query)

    def send_message_event(self, query: NotificationQuery, db: Session):
        user_id_to_stats = self.get_stats_for(query.group_id, db)
        now_int = to_int(arrow.utcnow().timestamp())

        for user_group in query.notification:
            event = user_group.data.copy()
            event["event_type"] = EventTypes.MESSAGE
            event["group_id"] = query.group_id

<<<<<<< HEAD
=======
            # FE js doesn't handle ms well, so we multiply by 1000 for them
            now = to_int(arrow.utcnow().timestamp())

>>>>>>> 7b4197e9
            for user_id in user_group.user_ids:
                event_with_stats = event.copy()
                event_with_stats["stats"] = user_id_to_stats.get(user_id, dict())

<<<<<<< HEAD
                highlight_me = event_with_stats["stats"]["highlight_time"]
                highlight_receiver = event_with_stats["stats"]["receiver_highlight_time"]

                if highlight_me > now_int:
                    highlight_status = 1  # HIGHLIGHT_STATUS_RECEIVER
                elif highlight_receiver > now_int:
                    highlight_status = 2  # HIGHLIGHT_STATUS_SENDER
                else:
                    highlight_status = 0  # HIGHLIGHT_STATUS_NONE

                event_with_stats["stats"]["highlight"] = highlight_status
=======
                event_with_stats["stats"]["highlight_status"] = HighlightStatus.NONE

                # both sender and receiver can't highlight the group at the same time
                if event_with_stats["stats"].get("highlight_time", -1) > now:
                    event_with_stats["stats"]["highlight_status"] = HighlightStatus.SENDER

                elif event_with_stats["stats"].get("receiver_highlight_time", -1) > now:
                    event_with_stats["stats"]["highlight_status"] = HighlightStatus.RECEIVER

>>>>>>> 7b4197e9
                self.env.client_publisher.send_to_one(user_id, event_with_stats)

    def send_other_event(self, query: NotificationQuery):
        for user_group in query.notification:
            user_group.data["event_type"] = query.event_type
            user_group.data["group_id"] = query.group_id

            for user_id in user_group.user_ids:
                self.env.client_publisher.send_to_one(user_id, user_group.data)

    def get_stats_for(self, group_id: str, db: Session):
        return {
            stat.user_id: stats_to_event_dict(stat)
            for stat in self.env.db.get_all_user_stats_in_group(group_id, db)
        }<|MERGE_RESOLUTION|>--- conflicted
+++ resolved
@@ -3,14 +3,8 @@
 
 from dinofw.endpoint import EventTypes
 from dinofw.rest.base import BaseResource
-<<<<<<< HEAD
-from dinofw.rest.queries import NotificationQuery, EventType
-from dinofw.utils.convert import stats_to_event_dict
-from dinofw.utils.convert import to_int
-=======
 from dinofw.rest.queries import NotificationQuery, EventType, HighlightStatus
 from dinofw.utils.convert import stats_to_event_dict, to_int
->>>>>>> 7b4197e9
 
 
 class BroadcastResource(BaseResource):
@@ -22,24 +16,19 @@
 
     def send_message_event(self, query: NotificationQuery, db: Session):
         user_id_to_stats = self.get_stats_for(query.group_id, db)
-        now_int = to_int(arrow.utcnow().timestamp())
 
         for user_group in query.notification:
             event = user_group.data.copy()
             event["event_type"] = EventTypes.MESSAGE
             event["group_id"] = query.group_id
 
-<<<<<<< HEAD
-=======
-            # FE js doesn't handle ms well, so we multiply by 1000 for them
-            now = to_int(arrow.utcnow().timestamp())
+            # FE needs to compare highlight time with current utc server time
+            event["published"] = to_int(arrow.utcnow().timestamp())
 
->>>>>>> 7b4197e9
             for user_id in user_group.user_ids:
                 event_with_stats = event.copy()
                 event_with_stats["stats"] = user_id_to_stats.get(user_id, dict())
 
-<<<<<<< HEAD
                 highlight_me = event_with_stats["stats"]["highlight_time"]
                 highlight_receiver = event_with_stats["stats"]["receiver_highlight_time"]
 
@@ -51,17 +40,6 @@
                     highlight_status = 0  # HIGHLIGHT_STATUS_NONE
 
                 event_with_stats["stats"]["highlight"] = highlight_status
-=======
-                event_with_stats["stats"]["highlight_status"] = HighlightStatus.NONE
-
-                # both sender and receiver can't highlight the group at the same time
-                if event_with_stats["stats"].get("highlight_time", -1) > now:
-                    event_with_stats["stats"]["highlight_status"] = HighlightStatus.SENDER
-
-                elif event_with_stats["stats"].get("receiver_highlight_time", -1) > now:
-                    event_with_stats["stats"]["highlight_status"] = HighlightStatus.RECEIVER
-
->>>>>>> 7b4197e9
                 self.env.client_publisher.send_to_one(user_id, event_with_stats)
 
     def send_other_event(self, query: NotificationQuery):
