import logging
from typing import List

from sqlalchemy.orm import Session

from dinofw.db.rdbms.schemas import UserGroupBase
from dinofw.rest.base import BaseResource
from dinofw.rest.models import GroupQuery
from dinofw.rest.models import GroupUpdatesQuery
from dinofw.rest.models import UserGroup
from dinofw.rest.models import UserStats
from dinofw.rest.models import UserStatsQuery
from dinofw.utils import utcnow_ts
from dinofw.utils.config import GroupTypes

logger = logging.getLogger(__name__)


class UserResource(BaseResource):
    async def get_groups_for_user(
        self, user_id: int, query: GroupQuery, db: Session
    ) -> List[UserGroup]:
        user_groups: List[UserGroupBase] = self.env.db.get_groups_for_user(user_id, query, db, receiver_stats=True)
        return BaseResource.to_user_group(user_groups)

    async def get_groups_updated_since(
        self, user_id: int, query: GroupUpdatesQuery, db: Session
    ) -> List[UserGroup]:
        user_groups: List[UserGroupBase] = self.env.db.get_groups_updated_since(user_id, query, db, receiver_stats=True)
        return BaseResource.to_user_group(user_groups)

    async def get_user_stats(self, user_id: int, query: UserStatsQuery, db: Session) -> UserStats:
        # if the user has more than 100 groups with unread messages in
        # it won't matter if the count is exact or not, just forget about
        # the super old ones (if a user reads a group, another unread
        # group will be selected next time for this query anyway)
        sub_query = GroupQuery(
            per_page=100,
            only_unread=query.only_unread,
            count_unread=query.count_unread,
            hidden=query.hidden,
        )

        user_groups: List[UserGroupBase] = self.env.db.get_groups_for_user(
            user_id, sub_query, db, count_receiver_unread=False,
        )

<<<<<<< HEAD
        last_sent_time_ts = None
        last_sent_group_id = None
        group_amounts = {
            GroupTypes.GROUP: 0,
            GroupTypes.ONE_TO_ONE: 0,
        }

=======
>>>>>>> 969f00c6
        if query.count_unread:
            unread_amount = 0
            n_unread_groups = 0

            if len(user_groups) == 0:
                unread_amount = 0
                n_unread_groups = 0

            for user_group in user_groups:
                if user_group.unread == -1:
                    continue

                group_amounts[user_group.group.group_type] += 1
                unread_amount += user_group.unread
                n_unread_groups += 1
        else:
            unread_amount = -1
            n_unread_groups = -1

<<<<<<< HEAD
        # most calls to this api only needs to know the unread count and nothing else, and it's called OFTEN
        if query.only_unread:
            pass
        else:
            group_amounts = self.env.db.count_group_types_for_user(user_id, sub_query, db)
            group_amounts = dict(group_amounts)
=======
        group_amounts = self.env.db.count_group_types_for_user(user_id, sub_query, db)
        group_amounts = dict(group_amounts)
>>>>>>> 969f00c6

        last_sent_group_id, last_sent_time = self.env.db.get_last_sent_for_user(user_id, db)
        if last_sent_time is None:
            last_sent_time = self.long_ago

        last_sent_time_ts = GroupQuery.to_ts(last_sent_time)

        # TODO: what about last_update_time? it's in the model
        return UserStats(
            user_id=user_id,
            unread_amount=unread_amount,
            unread_groups_amount=n_unread_groups,
            group_amount=group_amounts.get(GroupTypes.GROUP, 0),
            one_to_one_amount=group_amounts.get(GroupTypes.ONE_TO_ONE, 0),
            last_sent_time=last_sent_time_ts,
            last_sent_group_id=last_sent_group_id,
        )

    def delete_all_user_attachments(self, user_id: int, db: Session) -> None:
        group_created_at = self.env.db.get_group_ids_and_created_at_for_user(user_id, db)
        group_to_atts = self.env.storage.delete_attachments_in_all_groups(group_created_at, user_id)

        now = utcnow_ts()

        for group_id, attachments in group_to_atts.items():
            user_ids = self.env.db.get_user_ids_and_join_time_in_group(group_id, db).keys()

            if not len(user_ids):
                continue

            for publisher in [self.env.client_publisher, self.env.server_publisher]:
                publisher.delete_attachments(group_id, attachments, user_ids, now)

            # TODO: how to tell apps an attachment was deleted?
            # self.env.db.update_group_updated_at ?<|MERGE_RESOLUTION|>--- conflicted
+++ resolved
@@ -45,46 +45,22 @@
             user_id, sub_query, db, count_receiver_unread=False,
         )
 
-<<<<<<< HEAD
-        last_sent_time_ts = None
-        last_sent_group_id = None
-        group_amounts = {
-            GroupTypes.GROUP: 0,
-            GroupTypes.ONE_TO_ONE: 0,
-        }
-
-=======
->>>>>>> 969f00c6
         if query.count_unread:
             unread_amount = 0
             n_unread_groups = 0
-
-            if len(user_groups) == 0:
-                unread_amount = 0
-                n_unread_groups = 0
 
             for user_group in user_groups:
                 if user_group.unread == -1:
                     continue
 
-                group_amounts[user_group.group.group_type] += 1
                 unread_amount += user_group.unread
                 n_unread_groups += 1
         else:
             unread_amount = -1
             n_unread_groups = -1
 
-<<<<<<< HEAD
-        # most calls to this api only needs to know the unread count and nothing else, and it's called OFTEN
-        if query.only_unread:
-            pass
-        else:
-            group_amounts = self.env.db.count_group_types_for_user(user_id, sub_query, db)
-            group_amounts = dict(group_amounts)
-=======
         group_amounts = self.env.db.count_group_types_for_user(user_id, sub_query, db)
         group_amounts = dict(group_amounts)
->>>>>>> 969f00c6
 
         last_sent_group_id, last_sent_time = self.env.db.get_last_sent_for_user(user_id, db)
         if last_sent_time is None:
