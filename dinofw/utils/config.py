from typing import Final


class GroupTypes:
    GROUP: Final = 0
    ONE_TO_ONE: Final = 1


class MessageTypes:
    MESSAGE: Final = 0
    NO_THANKS: Final = 1
    NO_THANKS_HIDE: Final = 2
    IMAGE: Final = 3
    GREETER_MEETER_AUTO: Final = 4
    GREETER_MEETER_MANUAL: Final = 5

    ACTION: Final = 100


class PayloadStatus:
    DELETED: Final = -2
    ERROR: Final = -1
    PENDING: Final = 0
    RESIZED: Final = 1


class DefaultValues:
    PER_PAGE: Final = 100


class EventTypes:
    JOIN = "join"
    LEAVE = "leave"
    GROUP = "group"
    READ = "read"
    EDIT = "edit"
    ATTACHMENT = "attachment"
    MESSAGE = "message"
    ACTION_LOG = "action_log"
    DELETE_ATTACHMENT = "delete_attachment"
    DELETE_MESSAGE = "delete_message"


class RedisKeys:
    RKEY_AUTH: Final = "user:auth:{}"  # user:auth:user_id
    RKEY_USERS_IN_GROUP: Final = "group:users:{}"  # group:users:group_id
    RKEY_LAST_SEND_TIME: Final = "group:lastsent:{}"  # group:lastsent:group_id
    RKEY_LAST_READ_TIME: Final = "group:lastread:{}"  # group:lastread:group_id
    RKEY_LAST_READ_TIME_OLDEST: Final = "group:lastread:oldest:{}"  # group:lastread:oldest:group_id
    RKEY_USER_STATS_IN_GROUP: Final = "group:stats:{}"  # group:stats:group_id
    RKEY_UNREAD_IN_GROUP: Final = "group:unread:{}"  # user:unread:group_id
    RKEY_HIDE_GROUP: Final = "group:hide:{}"  # group:hide:group_id
    RKEY_MESSAGES_IN_GROUP: Final = "group:messages:{}"  # group:messages:group_id
    RKEY_GROUP_COUNT_INCL_HIDDEN: Final = "group:count:inclhidden:{}"  # group:count:inclhidden:user_id
    RKEY_GROUP_COUNT_NO_HIDDEN: Final = "group:count:visible:{}"  # group:count:visible:user_id
    RKEY_SENT_MSGS_COUNT_IN_GROUP = "group:count:sent:{}"  # group:count:sent:group_id
    RKEY_LAST_SENT_TIME_USER: Final = "user:lastsent:{}"  # user:lastsent:user_id
    RKEY_LAST_READ_TIME_USER: Final = "user:lastread:{}"  # user:lastread:user_id
    RKEY_LAST_MESSAGE_TIME: Final = "group:lastmsgtime:{}"  # group:lastmsgtime:group_id
    RKEY_GROUP_EXISTS: Final = "group:exist:{}"  # group:exist:group_id
    RKEY_ATT_COUNT_GROUP_USER: Final = "att:count:user:{}:{}"  # att:count:user:group_id:user_id
    RKEY_DELETE_BEFORE: Final = "delete:before:user:{}:{}"  # delete:before:user:group_id:user_id
    RKEY_TOTAL_UNREAD_COUNT = "unread:msgs:{}"  # unread:msgs:user_id
    RKEY_UNREAD_GROUPS = "unread:groups:{}"  # unread:groups:user_id
    RKEY_CLIENT_ID = "user:{}:{}:clientids"  # user:domain:user_id:clientids
    RKEY_GROUP_STATUS = "group:status:{}"  # group:status:group_id

    @staticmethod
    def group_status(group_id: str) -> str:
        return RedisKeys.RKEY_GROUP_STATUS.format(group_id)

    @staticmethod
    def client_id(domain: str, user_id: int) -> str:
        return RedisKeys.RKEY_CLIENT_ID.format(domain, user_id)

    @staticmethod
    def total_unread_count(user_id: int) -> str:
        return RedisKeys.RKEY_TOTAL_UNREAD_COUNT.format(user_id)

    @staticmethod
    def unread_groups(user_id: int) -> str:
        return RedisKeys.RKEY_UNREAD_GROUPS.format(user_id)

    @staticmethod
    def delete_before(group_id: str, user_id: int) -> str:
        return RedisKeys.RKEY_DELETE_BEFORE.format(group_id, user_id)

    @staticmethod
    def attachment_count_group_user(group_id: str, user_id: int) -> str:
        return RedisKeys.RKEY_ATT_COUNT_GROUP_USER.format(group_id, user_id)

    @staticmethod
    def sent_message_count_in_group(group_id: str) -> str:
        return RedisKeys.RKEY_SENT_MSGS_COUNT_IN_GROUP.format(group_id)

    @staticmethod
    def group_exists(group_id: str) -> str:
        return RedisKeys.RKEY_GROUP_EXISTS.format(group_id)

    @staticmethod
    def last_message_time(group_id: str) -> str:
        return RedisKeys.RKEY_LAST_MESSAGE_TIME.format(group_id)

    @staticmethod
    def last_read_time_user(user_id: int) -> str:
        return RedisKeys.RKEY_LAST_READ_TIME_USER.format(user_id)

    @staticmethod
    def last_sent_time_user(user_id: int) -> str:
        return RedisKeys.RKEY_LAST_SENT_TIME_USER.format(user_id)

    @staticmethod
    def count_group_types_including_hidden(user_id: int) -> str:
        return RedisKeys.RKEY_GROUP_COUNT_INCL_HIDDEN.format(user_id)

    @staticmethod
    def count_group_types_not_including_hidden(user_id: int) -> str:
        return RedisKeys.RKEY_GROUP_COUNT_NO_HIDDEN.format(user_id)

    @staticmethod
    def messages_in_group(group_id: str) -> str:
        return RedisKeys.RKEY_MESSAGES_IN_GROUP.format(group_id)

    @staticmethod
    def hide_group(group_id: str) -> str:
        return RedisKeys.RKEY_HIDE_GROUP.format(group_id)

    @staticmethod
    def user_stats_in_group(group_id: str) -> str:
        return RedisKeys.RKEY_USER_STATS_IN_GROUP.format(group_id)

    @staticmethod
    def oldest_last_read_time(group_id: str):
        return RedisKeys.RKEY_LAST_READ_TIME_OLDEST.format(group_id)

    @staticmethod
    def last_read_time(group_id: str) -> str:
        return RedisKeys.RKEY_LAST_READ_TIME.format(group_id)

    @staticmethod
    def last_send_time(group_id: str) -> str:
        return RedisKeys.RKEY_LAST_SEND_TIME.format(group_id)

    @staticmethod
    def user_in_group(group_id: str) -> str:
        return RedisKeys.RKEY_USERS_IN_GROUP.format(group_id)

    @staticmethod
    def unread_in_group(group_id: str) -> str:
        return RedisKeys.RKEY_UNREAD_IN_GROUP.format(group_id)

    @staticmethod
    def auth_key(user_id: str) -> str:
        return RedisKeys.RKEY_AUTH.format(user_id)


class ConfigKeys:
    LOG_LEVEL = "log_level"
    LOG_FORMAT = "log_format"
    LOGGING = "logging"
    DATE_FORMAT = "date_format"
    DEBUG = "debug"
    TESTING = "testing"
    STORAGE = "storage"
    KEY_SPACE = "key_space"
    CACHE_SERVICE = "cache"
    PUBLISHER = "publisher"
    STATS_SERVICE = "stats"
    KAFKA = "kafka"
    TOPIC = "topic"
    MQTT = "mqtt"
    MQTT_AUTH = "mqtt_auth"
    HOST = "host"
    TYPE = "type"
    TTL = "ttl"
    STRATEGY = "strategy"
    REPLICATION = "replication"
    DSN = "dsn"
    DATABASE = "database"
    DB = "db"
    PORT = "port"
    USER = "user"
    PASSWORD = "password"
    PREFIX = "prefix"
    INCLUDE_HOST_NAME = "include_hostname"
    URI = "uri"
    DROPPED_EVENT_FILE = "dropped_log"
    TRACE_SAMPLE_RATE = "trace_sample_rate"
    POOL_SIZE = "pool_size"
    MAX_CLIENT_IDS = "max_client_ids"

    # will be overwritten even if specified in config file
    ENVIRONMENT = "_environment"
    VERSION = "_version"
    LOGGER = "_logger"
    REDIS = "_redis"
    SESSION = "_session"
    ACL = "_acl"

    DEFAULT_LOG_FORMAT = "%(asctime)s - %(name)-18s - %(levelname)-7s - %(message)s"
    DEFAULT_DATE_FORMAT = "%Y-%m-%dT%H:%M:%SZ"
    DEFAULT_LOG_LEVEL = "INFO"


class ErrorCodes(object):
    OK = 200
    UNKNOWN_ERROR = 250
    USER_NOT_IN_GROUP = 600
    NO_SUCH_GROUP = 601
    NO_SUCH_MESSAGE = 602
    NO_SUCH_ATTACHMENT = 603
    NO_SUCH_USER = 604
<<<<<<< HEAD
    WRONG_PARAMETERS = 605
=======
    WRONG_PARAMETERS = 605
    USER_IS_KICKED = 606
    GROUP_IS_FROZEN = 607
>>>>>>> b24f429c
<|MERGE_RESOLUTION|>--- conflicted
+++ resolved
@@ -210,10 +210,5 @@
     NO_SUCH_MESSAGE = 602
     NO_SUCH_ATTACHMENT = 603
     NO_SUCH_USER = 604
-<<<<<<< HEAD
     WRONG_PARAMETERS = 605
-=======
-    WRONG_PARAMETERS = 605
-    USER_IS_KICKED = 606
-    GROUP_IS_FROZEN = 607
->>>>>>> b24f429c
+    USER_IS_KICKED = 606