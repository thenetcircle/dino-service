--- conflicted
+++ resolved
@@ -756,13 +756,8 @@
 
             if len(users):
                 for user_id, join_time in users.items():
-<<<<<<< HEAD
                     await p.hset(key, str(user_id), str(join_time))
-                await p.expire(key, ONE_DAY)
-=======
-                    p.hset(key, str(user_id), str(join_time))
-                p.expire(key, FIVE_MINUTES)
->>>>>>> ea26f8b8
+                await p.expire(key, FIVE_MINUTES)
 
         await p.execute()
 
@@ -783,13 +778,8 @@
         await self.redis.delete(key)
 
         if len(users):
-<<<<<<< HEAD
             await self.add_user_ids_and_join_time_in_group(group_id, users)
-            await self.redis.expire(key, ONE_HOUR)
-=======
-            self.add_user_ids_and_join_time_in_group(group_id, users)
-            self.redis.expire(key, FIVE_MINUTES)
->>>>>>> ea26f8b8
+            await self.redis.expire(key, FIVE_MINUTES)
 
     async def remove_user_id_and_join_time_in_groups_for_user(self, group_ids: List[str], user_id: int, pipeline=None):
         # use pipeline if provided
@@ -813,12 +803,7 @@
         for user_id, join_time in users.items():
             await p.hset(key, str(user_id), str(join_time))
 
-<<<<<<< HEAD
-        await p.expire(key, FIVE_MINUTES)
         await p.execute()
-=======
-        p.execute()
->>>>>>> ea26f8b8
 
     async def clear_user_ids_and_join_time_in_group(self, group_id: str) -> None:
         key = RedisKeys.user_in_group(group_id)
