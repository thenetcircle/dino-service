--- conflicted
+++ resolved
@@ -803,13 +803,8 @@
         for user_id, join_time in users.items():
             await p.hset(key, str(user_id), str(join_time))
 
-<<<<<<< HEAD
-        await p.expire(key, ONE_DAY)
-        await p.execute()
-=======
         p.expire(key, FIVE_MINUTES)
         p.execute()
->>>>>>> 8d74bdc6
 
     async def clear_user_ids_and_join_time_in_group(self, group_id: str) -> None:
         key = RedisKeys.user_in_group(group_id)
