--- conflicted
+++ resolved
@@ -8,11 +8,7 @@
 import requests
 
 
-<<<<<<< HEAD
-N_RUNS = 00
-=======
-N_RUNS = 10000
->>>>>>> d0d013f9
+N_RUNS = 100
 BASE_URL = sys.argv[1]
 USERS = list()
 HEADERS = {
@@ -120,24 +116,25 @@
     )
 
 
-def format_times():
-    if n_calls[ApiKeys.GROUPS] % 10 != 0:
-        return
+def format_times(elapsed):
+    print(f"time elapsed: {elapsed}")
 
     for key in ALL_API_KEYS:
         if not len(t_calls[key]):
             continue
 
-        avg = sum(t_calls[key]) / len(t_calls[key])
-        print(f"{key}: {len(t_calls[key])}, avg. time {avg:.2f}ms")
+        calls = t_calls[key]
 
-<<<<<<< HEAD
-=======
+        mean = np.mean(calls)
+        median = np.median(calls)
+        p95 = np.percentile(calls, 95)
+        p99 = np.percentile(calls, 99)
+
+        print(f"{key}: {len(calls)}, mean {mean:.2f}ms, median {median:.2f}, 95%: {p95:.2f}ms, 99%: {p99:.2f}ms")
+
     print(f"number of groups: {n_groups}")
     print(f"number of messages: {n_messages}")
 
-    print()
->>>>>>> d0d013f9
 
 test_start = time.time()
 
@@ -167,4 +164,4 @@
         break
 
 test_elapsed = time.time() - test_start
-format_times()+format_times(test_elapsed)