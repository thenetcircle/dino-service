import json
import time

import arrow

from dinofw.utils import to_ts
from dinofw.utils import utcnow_ts
from dinofw.utils.config import MessageTypes, PayloadStatus
from test.base import BaseTest
from test.functional.base_db import BaseDatabaseTest


class BaseServerRestApi(BaseDatabaseTest):
    def get_group(self, group_id: str, user_id: int = BaseTest.USER_ID) -> dict:
        raw_response = self.client.post(
            f"/v1/users/{user_id}/groups", json={
                "per_page": "10",
                "only_unread": False,
            },
        )
        self.assertEqual(raw_response.status_code, 200)

        for group in raw_response.json():
            if group["group"]["group_id"] == group_id:
                return group

        return dict()

    def create_attachment(self):
        group_message = self.send_1v1_message(
            message_type=MessageTypes.IMAGE,
            user_id=BaseTest.USER_ID,
            receiver_id=BaseTest.OTHER_USER_ID,
            payload=json.dumps({
                "content": "some payload",
                "status": PayloadStatus.PENDING
            })
        )

        message_id = group_message["message_id"]
        created_at = group_message["created_at"]
        group_id = group_message["group_id"]
        user_id = group_message["user_id"]

        self.update_attachment(
            message_id=message_id,
            created_at=created_at,
            file_id=BaseTest.FILE_ID,
            payload=json.dumps({
                "content": "some payload",
                "status": PayloadStatus.RESIZED
            })
        )

        return group_id, user_id

    def update_delete_before(
            self,
            group_id: str,
            delete_before: float,
            user_id: int = BaseTest.USER_ID,
            create_action_log: bool = False
    ):
        the_json = {
            "delete_before": delete_before
        }

        if create_action_log:
            the_json["action_log"] = {
                "payload": "user updated delete_before"
            }

        raw_response = self.client.put(
            f"/v1/groups/{group_id}/user/{user_id}/update",
            json=the_json,
        )
        self.assertEqual(raw_response.status_code, 200)

    def update_last_read(self, group_id: str, user_id: int):
        the_json = {
            "last_read_time": arrow.utcnow().timestamp()
        }

        raw_response = self.client.put(
            f"/v1/groups/{group_id}/user/{user_id}/update",
            json=the_json,
        )
        self.assertEqual(raw_response.status_code, 200)

    def bookmark_group(
        self, group_id: str, bookmark: bool, user_id: int = BaseTest.USER_ID
    ):
        raw_response = self.client.put(
            f"/v1/groups/{group_id}/user/{user_id}/update",
            json={"bookmark": bookmark},
        )
        self.assertEqual(raw_response.status_code, 200)

    def get_message_info(
        self, user_id: int, message_id: str, group_id: str, created_at: float, expected_response_code: int = 200
    ):

        raw_response = self.client.post(
            f"/v1/users/{user_id}/message/{message_id}/info",
            json={
                "group_id": group_id,
                "created_at": created_at
            },
        )

        self.assertEqual(raw_response.status_code, expected_response_code)
        return raw_response.json()

    def send_notification(self, group_id: str) -> None:
        raw_response = self.client.post(
            f"/v1/notification/send",
            json={"group_id": group_id, "event_type": "message", "notification": [{
                "data": {"test": "data"}
            }]},
        )
        self.assertEqual(raw_response.status_code, 200)

    def send_message_to_group_from(
        self, group_id: str, user_id: int = BaseTest.USER_ID, amount: int = 1, delay: int = 10
    ) -> list:
        messages = list()

        for _ in range(amount):
            raw_response = self.client.post(
                f"/v1/groups/{group_id}/user/{user_id}/send",
                json={
                    "message_payload": BaseTest.MESSAGE_PAYLOAD,
                    "message_type": MessageTypes.MESSAGE,
                },
            )
            self.assertEqual(raw_response.status_code, 200)
            messages.append(raw_response.json())

            if delay > 0:
                time.sleep(delay / 1000)

        return messages

    def create_and_join_group(self, user_id: int = BaseTest.USER_ID, users: list = None) -> str:
        if users is None:
            users = [user_id]

        raw_response = self.client.post(
            f"/v1/users/{user_id}/groups/create",
            json={"group_name": "a new group", "group_type": 0, "users": users},
        )
        self.assertEqual(raw_response.status_code, 200)
        time.sleep(0.01)

        return raw_response.json()["group_id"]

    def delete_all_groups(self, user_id: int = BaseTest.USER_ID, create_action_log: bool = True):
        if create_action_log:
            data = {
                "action_log": {
                    "payload": "some payload for action log"
                }
            }
        else:
            data = dict()

        raw_response = self.client.delete(
            f"/v1/users/{user_id}/groups", json=data
        )

        self.assertEqual(raw_response.status_code, 201)

        # async api
        time.sleep(0.5)

    def histories_for(self, group_id: str, user_id: int = BaseTest.USER_ID, assert_response: bool = True):
        raw_response = self.client.post(
            f"/v1/groups/{group_id}/user/{user_id}/histories", json={"per_page": "10", "since": 0},
        )

        if assert_response:
            self.assertEqual(raw_response.status_code, 200)

        return raw_response.json()

    def user_leaves_group(self, group_id: str, user_id: int = BaseTest.USER_ID) -> None:
        raw_response = self.client.delete(
            f"/v1/groups/{group_id}/user/{user_id}/join",
            json={
                "action_log": {
                    "payload": "some payload for action log"
                }
            }
        )
        self.assertEqual(raw_response.status_code, 200)

    def user_joins_group(self, group_id: str, user_id: int = BaseTest.USER_ID) -> None:
        raw_response = self.client.put(
            f"/v1/groups/{group_id}/join",
            json={
                "users": [user_id],
                "action_log": {
                    "payload": "some users joined the group",
                    "user_id": user_id
                }
            }
        )
        self.assertEqual(raw_response.status_code, 200)
        time.sleep(0.01)

    def create_action_log(
            self,
            user_id: int = BaseTest.USER_ID,
            receiver_id: int = BaseTest.OTHER_USER_ID
    ) -> dict:
        raw_response = self.client.post(
            f"/v1/users/{user_id}/actions",
            json={
                "payload": "some users joined the group",
                "receiver_id": receiver_id
            }
        )

        self.assertEqual(raw_response.status_code, 200)
        return raw_response.json()

    def update_hide_group_for(self, group_id: str, hide: bool, user_id: int = BaseTest.USER_ID):
        raw_response = self.client.put(
            f"/v1/groups/{group_id}/user/{user_id}/update", json={"hide": hide},
        )
        self.assertEqual(raw_response.status_code, 200)

    def update_user_stats_to_now(self, group_id: str, user_id: int = BaseTest.USER_ID):
        now = arrow.utcnow().datetime
        now_ts = to_ts(now)

        raw_response = self.client.put(
            f"/v1/groups/{group_id}/user/{user_id}/update",
            json={"last_read_time": now_ts},
        )
        self.assertEqual(raw_response.status_code, 200)

        return float(now_ts)

    def get_global_user_stats(self, user_id: int = BaseTest.USER_ID, hidden: bool = None, count_unread: bool = None):
        json_data = {}
        if hidden is not None:
            json_data["hidden"] = hidden
        if count_unread is not None:
            json_data["count_unread"] = count_unread

        raw_response = self.client.post(
            f"/v1/userstats/{user_id}",
            json=json_data
        )
        self.assertEqual(raw_response.status_code, 200)

        return raw_response.json()

    def get_user_stats(self, group_id: str, user_id: int = BaseTest.USER_ID, status_code: int = 200):
        raw_response = self.client.get(f"/v1/groups/{group_id}/user/{user_id}")
        self.assertEqual(raw_response.status_code, status_code)

        return raw_response.json()

    def groups_updated_since(self, user_id: int, since: float):
        raw_response = self.client.post(
            f"/v1/users/{user_id}/groups/updates",
            json={"since": since, "count_unread": False, "per_page": 100},
        )
        self.assertEqual(raw_response.status_code, 200)

        return raw_response.json()

    def groups_for_user(
            self,
            user_id: int = BaseTest.USER_ID,
            count_unread: bool = False,
            only_unread: bool = False,
            hidden: bool = False,
            until: float = None,
            receiver_stats: bool = True
    ):
        json_data = {
            "per_page": "10",
            "count_unread": count_unread,
            "only_unread": only_unread,
            "hidden": hidden,
            "receiver_stats": receiver_stats
        }
        if until is not None:
            json_data["until"] = until

        raw_response = self.client.post(
            f"/v1/users/{user_id}/groups",
            json=json_data,
        )
        self.assertEqual(raw_response.status_code, 200)

        return raw_response.json()

    def mark_as_read(self, user_id: int = BaseTest.USER_ID):
        raw_response = self.client.put(
            f"/v1/user/{user_id}/read",
        )
        self.assertEqual(raw_response.status_code, 201)

        # async api
        time.sleep(0.01)

    def leave_all_groups(self, user_id: int = BaseTest.USER_ID):
        raw_response = self.client.delete(
            f"/v1/users/{user_id}/groups",
            json={
                "action_log": {
                    "payload": "some payload for action log"
                }
            }
        )
        self.assertEqual(raw_response.status_code, 201)

        # async api
        time.sleep(0.01)

    def pin_group_for(self, group_id: str, user_id: int = BaseTest.USER_ID) -> None:
        self._set_pin_group_for(group_id, user_id, pinned=True)

    def unpin_group_for(self, group_id: str, user_id: int = BaseTest.USER_ID) -> None:
        self._set_pin_group_for(group_id, user_id, pinned=False)

    def _set_pin_group_for(
        self, group_id: str, user_id: int = BaseTest.USER_ID, pinned: bool = False
    ) -> None:
        raw_response = self.client.put(
            f"/v1/groups/{group_id}/user/{user_id}/update", json={"pin": pinned}
        )
        self.assertEqual(raw_response.status_code, 200)

    def edit_group(
        self,
        group_id: str,
        name: str = "test name",
        description: str = "",
        owner: int = None,
    ):
        if owner is None:
            owner = BaseTest.USER_ID

        raw_response = self.client.put(
            f"/v1/groups/{group_id}",
            json={"owner": owner, "group_name": name, "description": description},
        )
        self.assertEqual(raw_response.status_code, 200)

    def edit_message(
        self, user_id: int, group_id: str, message_id: str, created_at: float, new_payload: str
    ):
        raw_response = self.client.put(
            f"/v1/users/{user_id}/message/{message_id}/edit",
            json={
                "created_at": created_at,
                "message_payload": new_payload,
                "group_id": group_id,
            },
        )
        self.assertEqual(raw_response.status_code, 200)

    def highlight_group_for_user(self, group_id: str, user_id: int, highlight_time: float = None) -> None:
        if highlight_time is None:
            now_plus_2_days = arrow.utcnow().shift(days=2).datetime
            now_plus_2_days = to_ts(now_plus_2_days)
            highlight_time = now_plus_2_days

        raw_response = self.client.put(
            f"/v1/groups/{group_id}/user/{user_id}/update",
            json={"highlight_time": highlight_time},
        )
        self.assertEqual(raw_response.status_code, 200)

    def delete_highlight_group_for_user(self, group_id: str, user_id: int) -> None:
        now = arrow.utcnow().datetime

        raw_response = self.client.put(
            f"/v1/groups/{group_id}/user/{user_id}/update",
            json={"last_read_time": now},
        )
        self.assertEqual(raw_response.status_code, 200)

    def get_1v1_group_info(self, user_id: int = BaseTest.USER_ID, receiver_id: int = None):
        if receiver_id is None:
            receiver_id = BaseTest.OTHER_USER_ID

        raw_response = self.client.post(
            f"/v1/users/{user_id}/group", json={"receiver_id": receiver_id},
        )
        self.assertEqual(raw_response.status_code, 200)

        return raw_response.json()

    def get_group_info(self, group_id: str, count_messages: bool):
        raw_response = self.client.post(
            f"/v1/groups/{group_id}", json={"count_messages": count_messages},
        )
        self.assertEqual(raw_response.status_code, 200)

        return raw_response.json()

    def create_action_log_in_all_groups_for_user(
            self,
            user_id: int = BaseTest.USER_ID,
            delay: int = 20
    ):
        json_data = {
            "payload": "some action log payload"
        }

        raw_response = self.client.post(
            f"/v1/users/{user_id}/groups/actions",
            json=json_data,
        )

        # async api, returns 201 instead of 200
        self.assertEqual(raw_response.status_code, 201)

        if delay > 0:
            time.sleep(delay / 1000)

    def get_last_read_for_all_user(self, group_id: str) -> dict:
        raw_response = self.client.post(
            f"/v1/groups/{group_id}/lastread",
            json=dict(),  # empty body
        )
        self.assertEqual(raw_response.status_code, 200)

        return raw_response.json()

    def get_last_read_for_one_user(self, group_id: str, user_id: int) -> dict:
        json_data = {
            "user_id": user_id
        }

        raw_response = self.client.post(
            f"/v1/groups/{group_id}/lastread",
            json=json_data,
        )
        self.assertEqual(raw_response.status_code, 200)

        return raw_response.json()

    def send_1v1_message(
        self,
        message_type: int = MessageTypes.MESSAGE,
        user_id: int = BaseTest.USER_ID,
        receiver_id: int = BaseTest.OTHER_USER_ID,
        delay: int = 10,
        payload: str = "some payload"
    ) -> dict:
        json_data = {
            "receiver_id": receiver_id,
            "message_type": message_type,
            "message_payload": payload
        }

        raw_response = self.client.post(
            f"/v1/users/{user_id}/send",
            json=json_data,
        )
        self.assertEqual(raw_response.status_code, 200)

        if delay > 0:
            time.sleep(delay / 1000)

        return raw_response.json()

    def attachments_for(self, group_id: str, user_id: int = BaseTest.USER_ID):
        now = utcnow_ts()

        raw_response = self.client.post(
            f"/v1/groups/{group_id}/user/{user_id}/attachments",
            json={"per_page": 100, "until": now},
        )
        self.assertEqual(raw_response.status_code, 200)

        return raw_response.json()

    def update_attachment(
        self,
        message_id: str,
        created_at: float,
        user_id: int = BaseTest.USER_ID,
        receiver_id: int = BaseTest.OTHER_USER_ID,
        file_id: str = BaseTest.FILE_ID,
        payload: str = BaseTest.FILE_CONTEXT
    ):
        raw_response = self.client.post(
            f"/v1/users/{user_id}/message/{message_id}/attachment",
            json={
                "file_id": file_id,
                "message_payload": payload,
                "created_at": created_at,
                "receiver_id": receiver_id,
            },
        )
        self.assertEqual(raw_response.status_code, 200)

        return raw_response.json()

    def attachment_for_file_id(self, group_id: str, file_id: str, assert_response: bool = True):
        raw_response = self.client.post(
            f"/v1/groups/{group_id}/attachment",
            json={
                "file_id": file_id
            }
        )
        if assert_response:
            self.assertEqual(raw_response.status_code, 200)

        return raw_response.json()

    def delete_attachment(self, group_id: str, file_id: str = BaseTest.FILE_ID):
        raw_response = self.client.delete(
            f"/v1/groups/{group_id}/attachment",
            json={"file_id": file_id}
        )
        self.assertEqual(raw_response.status_code, 201)

        # async api
        time.sleep(0.01)

    def delete_attachments_in_group(self, group_id: str, user_id: str = BaseTest.USER_ID):
        raw_response = self.client.delete(
            f"/v1/groups/{group_id}/user/{user_id}/attachments",
            json={
                "action_log": {
                    "payload": "some deletion payload"
                }
            }
        )
        self.assertEqual(raw_response.status_code, 200)

    def delete_attachments_in_all_groups(self, user_id: str = BaseTest.USER_ID, send_action_log_query: bool = True):
        json_value = None
        if send_action_log_query:
            json_value = {
                "action_log": {
                    "payload": "some deletion payload"
                }
            }

        raw_response = self.client.delete(
            f"/v1/user/{user_id}/attachments",
            json=json_value
        )
        self.assertEqual(raw_response.status_code, 201)

        # async api
        time.sleep(0.01)

    def assert_error(self, response, error_code):
        self.assertEqual(int(response["detail"].split(":")[0]), error_code)

    def assert_attachment_count(self, group_id: str, user_id: int, expected_amount: int):
        raw_response = self.client.post(
            f"/v1/groups/{group_id}/user/{user_id}/count", json={
                "only_attachments": True
            },
        )
        self.assertEqual(raw_response.status_code, 200)

        group = raw_response.json()
        self.assertEqual(expected_amount, group["message_count"])

    def assert_messages_in_group(
        self, group_id: str, user_id: int = BaseTest.USER_ID, amount: int = 0
    ):
        raw_response = self.client.post(
            f"/v1/groups/{group_id}/user/{user_id}/histories", json={"per_page": 100, "since": 0},
        )
        self.assertEqual(raw_response.status_code, 200)
        self.assertEqual(amount, len(raw_response.json()["messages"]))

    def assert_hidden_for_user(
        self, hidden: bool, group_id: str, user_id: int = BaseTest.USER_ID
    ) -> None:
        raw_response = self.client.get(f"/v1/groups/{group_id}/user/{user_id}",)
        self.assertEqual(raw_response.status_code, 200)
        self.assertEqual(hidden, raw_response.json()["stats"]["hide"])

    def assert_bookmarked_for_user(self, bookmark: bool, group_id: str, user_id: int = BaseTest.USER_ID) -> None:
        raw_response = self.client.get(f"/v1/groups/{group_id}/user/{user_id}",)
        self.assertEqual(raw_response.status_code, 200)
        self.assertEqual(bookmark, raw_response.json()["stats"]["bookmark"])

    def assert_groups_for_user(self, amount_of_groups, user_id: int = BaseTest.USER_ID, until: float = None) -> None:
        response = self.groups_for_user(user_id, until=until)
        self.assertEqual(amount_of_groups, len(response))

<<<<<<< HEAD
=======
    def assert_total_mqtt_sent_to(self, user_id: int, n_messages: int):
        total_sent = 0
        if user_id in self.env.client_publisher.sent_per_user:
            total_sent = len(self.env.client_publisher.sent_per_user[user_id])

        self.assertEqual(n_messages, total_sent)

>>>>>>> b24f429c
    def assert_total_unread_count(self, user_id: int, unread_count: int):
        raw_response = self.client.post(f"/v1/userstats/{user_id}", json={})
        self.assertEqual(raw_response.status_code, 200)
        self.assertEqual(unread_count, raw_response.json()["unread_amount"])

    def assert_order_of_groups(self, user_id: int, *group_ids):
        groups = self.groups_for_user(user_id)
        for i, group_id in enumerate(group_ids):
            self.assertEqual(group_id, groups[i]["group"]["group_id"])

    def assert_mqtt_read_events(self, user_id: int, amount: int):
        if amount == 0:
            self.assertNotIn(user_id, self.env.client_publisher.sent_reads)
        else:
            self.assertEqual(amount, len(self.env.client_publisher.sent_reads[user_id]))

    def assert_payload(self, group_id: str, message_id: str, new_payload: str):
        histories = self.histories_for(group_id)

        message_payload = ""

        for message in histories["messages"]:
            if message["message_id"] == message_id:
                message_payload = message["message_payload"]
                break

        self.assertEqual(new_payload, message_payload)<|MERGE_RESOLUTION|>--- conflicted
+++ resolved
@@ -227,6 +227,12 @@
     def update_hide_group_for(self, group_id: str, hide: bool, user_id: int = BaseTest.USER_ID):
         raw_response = self.client.put(
             f"/v1/groups/{group_id}/user/{user_id}/update", json={"hide": hide},
+        )
+        self.assertEqual(raw_response.status_code, 200)
+
+    def update_kick_for_user(self, group_id: str, kicked: bool, user_id: int = BaseTest.USER_ID):
+        raw_response = self.client.put(
+            f"/v1/groups/{group_id}/user/{user_id}/update", json={"kicked": kicked},
         )
         self.assertEqual(raw_response.status_code, 200)
 
@@ -579,6 +585,13 @@
         self.assertEqual(raw_response.status_code, 200)
         self.assertEqual(amount, len(raw_response.json()["messages"]))
 
+    def assert_kicked_for_user(
+        self, kicked: bool, group_id: str, user_id: int = BaseTest.USER_ID
+    ) -> None:
+        raw_response = self.client.get(f"/v1/groups/{group_id}/user/{user_id}",)
+        self.assertEqual(raw_response.status_code, 200)
+        self.assertEqual(kicked, raw_response.json()["stats"]["kicked"])
+
     def assert_hidden_for_user(
         self, hidden: bool, group_id: str, user_id: int = BaseTest.USER_ID
     ) -> None:
@@ -595,8 +608,6 @@
         response = self.groups_for_user(user_id, until=until)
         self.assertEqual(amount_of_groups, len(response))
 
-<<<<<<< HEAD
-=======
     def assert_total_mqtt_sent_to(self, user_id: int, n_messages: int):
         total_sent = 0
         if user_id in self.env.client_publisher.sent_per_user:
@@ -604,7 +615,6 @@
 
         self.assertEqual(n_messages, total_sent)
 
->>>>>>> b24f429c
     def assert_total_unread_count(self, user_id: int, unread_count: int):
         raw_response = self.client.post(f"/v1/userstats/{user_id}", json={})
         self.assertEqual(raw_response.status_code, 200)
@@ -631,4 +641,15 @@
                 message_payload = message["message_payload"]
                 break
 
-        self.assertEqual(new_payload, message_payload)+        self.assertEqual(new_payload, message_payload)
+
+    def assert_unread_amount_and_groups(self, user_id, unread_amount, unread_groups, session):
+        n_unread_amount, n_unread_groups = self.env.rest.user.count_unread(
+            user_id, session
+        )
+        self.assertEqual(n_unread_amount, unread_amount)
+        self.assertEqual(n_unread_groups, unread_groups)
+
+    def assert_cached_unread_for_group(self, user_id, group_id, amount):
+        cache_unread = self.env.cache.get_unread_in_group(group_id, user_id)
+        self.assertEqual(cache_unread, amount)