import json
from datetime import datetime as dt
from typing import Dict
from typing import List
from typing import Optional
from typing import Tuple
from uuid import uuid4 as uuid

import arrow

from dinofw.cache.redis import CacheRedis
from dinofw.db.rdbms.schemas import GroupBase
from dinofw.db.rdbms.schemas import UserGroupBase
from dinofw.db.rdbms.schemas import UserGroupStatsBase
from dinofw.db.storage.schemas import MessageBase
from dinofw.endpoint import IClientPublishHandler, IClientPublisher
from dinofw.rest.broadcast import BroadcastResource
from dinofw.rest.queries import AbstractQuery, DeleteAttachmentQuery, EditMessageQuery
from dinofw.rest.queries import ActionLogQuery
from dinofw.rest.queries import AttachmentQuery
from dinofw.rest.queries import CreateAttachmentQuery
from dinofw.rest.queries import CreateGroupQuery
from dinofw.rest.queries import GroupQuery
from dinofw.rest.queries import MessageQuery
from dinofw.rest.queries import SendMessageQuery
from dinofw.utils import trim_micros, to_ts
from dinofw.utils import utcnow_dt
from dinofw.utils.config import MessageTypes, PayloadStatus
from dinofw.utils.exceptions import NoSuchAttachmentException
from dinofw.utils.exceptions import NoSuchGroupException
from dinofw.utils.exceptions import NoSuchMessageException


class FakeStorage:
    ACTION_TYPE_JOIN = 0
    ACTION_TYPE_LEAVE = 1

    def __init__(self, env):
        self.env = env
        self.messages_by_group = dict()
        self.attachments_by_group = dict()
        self.attachments_by_message = dict()
        self.action_log = dict()

    def edit_message(self, group_id: str, user_id: int, message_id: str, query: EditMessageQuery) -> MessageBase:
        messages = self.messages_by_group.get(group_id)
        if not messages:
            raise NoSuchMessageException(message_id)

        msg_to_edit = None

        for message in messages:
            if message.message_id == message_id:
                msg_to_edit = message
                break

        if msg_to_edit is None:
            raise NoSuchMessageException(message_id)

        msg_to_edit.message_payload = query.message_payload or msg_to_edit.message_payload
        msg_to_edit.context = query.message_payload or msg_to_edit.context

    def count_attachments_in_group_since(self, group_id: str, since: dt) -> int:
        if group_id not in self.attachments_by_group:
            return 0

        attachments = list()

        for attachment in self.attachments_by_group[group_id]:
            if attachment.created_at <= since:
                continue

            attachments.append(attachment)

        return len(attachments)

    def get_message_with_id(self, group_id: str, user_id: int, message_id: str, created_at: float):
        if group_id not in self.messages_by_group:
            raise NoSuchMessageException(message_id)

        for message in self.messages_by_group[group_id]:
            if message.user_id != user_id:
                continue

            if message.message_id == message_id:
                if created_at - 1 < arrow.get(message.created_at).timestamp() < created_at + 1:
                    return message

        raise NoSuchMessageException(message_id)

    def create_action_log(self, user_id: int, group_id: str, query: ActionLogQuery):
        if group_id not in self.action_log:
            self.action_log[group_id] = list()

        if group_id not in self.messages_by_group:
            self.messages_by_group[group_id] = list()

        log = MessageBase(
            group_id=group_id,
            created_at=arrow.utcnow().datetime,
            user_id=user_id,
            message_id=str(uuid()),
            message_type=MessageTypes.ACTION,
            message_payload=query.payload
        )

        self.action_log[group_id].append(log)
        self.messages_by_group[group_id].append(log)
        return log

    def delete_attachment(self, group_id: str, created_at: dt, query: AttachmentQuery) -> MessageBase:
        file_id = query.file_id
        att_copy = None

        for group, atts in self.attachments_by_group.items():
            for att in atts:
                if att.file_id == file_id:
                    att_copy = att.copy()
                    self.attachments_by_group[group].remove(att)
                    break

        for message, att in self.attachments_by_message.items():
            if att.file_id == file_id:
                del self.attachments_by_message[message]
                break

        for group, messages in self.messages_by_group.items():
            for message in messages:
                if message.file_id == file_id:
                    payload = json.loads(message.message_payload)
                    payload["status"] = PayloadStatus.DELETED
                    message.message_payload = json.dumps(payload)
                    break

        if att_copy is None:
            raise NoSuchAttachmentException(query.file_id)

        return att_copy

    def delete_attachments(
        self,
        group_id: str,
        group_created_at: dt,
        user_id: int,
        query: DeleteAttachmentQuery
    ) -> List[MessageBase]:
        attachments = list()

        if group_id in self.attachments_by_group:
            to_keep = list()

            for att in self.attachments_by_group[group_id]:
                if att.user_id == user_id:
                    attachments.append(att.copy())
                else:
                    to_keep.append(att)

            self.attachments_by_group[group_id] = to_keep

        to_keep = dict()
        for message, att in self.attachments_by_message.items():
            if att.user_id != user_id:
                to_keep[message] = att
        self.attachments_by_message = to_keep

        return attachments

    def delete_attachments_in_all_groups(
        self,
        group_created_at: List[Tuple[str, dt]],
        user_id: int,
        query: DeleteAttachmentQuery
    ) -> Dict[str, List[MessageBase]]:
        attachments = dict()

        for group_id, created_at in group_created_at:
            attachments[group_id] = self.delete_attachments(group_id, created_at, user_id, query)

        return attachments

    def get_unread_in_group(self, group_id: str, user_id: int, last_read: dt) -> int:
        unread = self.env.cache.get_unread_in_group(group_id, user_id)
        if unread is not None:
            return unread

        unread = 0
        if group_id not in self.messages_by_group:
            return unread

        for message in self.messages_by_group[group_id]:
            if message.created_at > last_read:
                unread += 1

        return unread

    def store_attachment(
        self, group_id: str, user_id: int, message_id: str, query: CreateAttachmentQuery
    ) -> MessageBase:

        message_type = None
        for message in self.messages_by_group[group_id]:
            if message.message_id == message_id:
                message_type = message.message_type
                message.message_payload = query.message_payload
                message.file_id = query.file_id
                break

        if message_type is None:
            raise NoSuchAttachmentException(message_id)

        attachment = MessageBase(
            group_id=str(group_id),
            created_at=utcnow_dt(),
            user_id=user_id,
            file_id=query.file_id,
            message_id=message_id,
            message_payload=query.message_payload,
            message_type=message_type,
        )

        if group_id not in self.attachments_by_group:
            self.attachments_by_group[group_id] = list()

        self.attachments_by_group[group_id].append(attachment)
        self.attachments_by_message[message_id] = attachment

        return attachment

    def store_message(
        self, group_id: str, user_id: int, query: SendMessageQuery
    ) -> MessageBase:
        if group_id not in self.messages_by_group:
            self.messages_by_group[group_id] = list()

        now = utcnow_dt()

        message = MessageBase(
            group_id=group_id,
            created_at=now,
            user_id=user_id,
            message_id=str(uuid()),
            message_payload=query.message_payload,
            message_type=query.message_type,
        )

        self.messages_by_group[group_id].append(message)

        return message

    def create_join_action_log(
        self, group_id: str, users: Dict[int, float], action_time: dt
    ) -> List[MessageBase]:
        user_ids = [user_id for user_id, _ in users.items()]
        return self._create_action_log(
            group_id, user_ids, action_time, FakeStorage.ACTION_TYPE_JOIN
        )

    def create_leave_action_log(
        self, group_id: str, user_ids: [int], action_time: dt
    ) -> List[MessageBase]:
        return self._create_action_log(
            group_id, user_ids, action_time, FakeStorage.ACTION_TYPE_LEAVE
        )

    def _create_action_log(
        self, group_id: str, user_ids: List[int], action_time: dt, action_type: int
    ) -> List[MessageBase]:
        if group_id not in self.action_log:
            self.action_log[group_id] = list()

        new_logs = list()

        for user_id in user_ids:
            log = MessageBase(
                group_id=group_id,
                user_id=user_id,
                created_at=action_time,
                message_type=action_type,
                message_id=str(uuid()),
            )

            new_logs.append(log)
            self.action_log[group_id].append(log)

        return new_logs

    def get_messages_in_group(
        self, group_id: str, query: MessageQuery
    ) -> List[MessageBase]:
        if group_id not in self.messages_by_group:
            return list()

        messages = list()

        for message in self.messages_by_group[group_id]:
            messages.append(message)

            if len(messages) > query.per_page:
                break

        return messages

    def get_attachments_in_group_for_user(
        self, group_id: str, user_stats: UserGroupStatsBase, query: MessageQuery
    ) -> List[MessageBase]:
        if group_id not in self.attachments_by_group:
            return list()

        attachments = list()

        for attachment in self.attachments_by_group[group_id]:
            if attachment.created_at > user_stats.delete_before:
                attachments.append(attachment)

            if len(attachments) > query.per_page:
                break

        return attachments

    def get_attachment_from_file_id(self, group_id: str, created_at: dt, query: AttachmentQuery) -> MessageBase:
        if group_id not in self.attachments_by_group:
            raise NoSuchAttachmentException(query.file_id)

        for attachment in self.attachments_by_group[group_id]:
            if attachment.file_id == query.file_id:
                return attachment

        raise NoSuchAttachmentException(query.file_id)

    def get_messages_in_group_for_user(
        self, group_id: str, user_stats: UserGroupStatsBase, query: MessageQuery,
    ) -> List[MessageBase]:
        if group_id not in self.messages_by_group:
            return list()

        messages = list()

        for message in self.messages_by_group[group_id]:
            if message.created_at > user_stats.delete_before:
                messages.append(message)

            if len(messages) > query.per_page:
                break

        return messages

    def get_action_log_in_group(
        self, group_id: str, query: MessageQuery
    ) -> List[MessageBase]:
        logs = list()

        if group_id not in self.action_log:
            return list()

        for log in self.action_log[group_id]:
            logs.append(log)

            if len(logs) > query.per_page:
                break

        return logs

    def get_action_log_in_group_for_user(
        self, group_id: str, user_stats: UserGroupStatsBase, query: MessageQuery,
    ) -> List[MessageBase]:
        logs = list()

        if group_id not in self.action_log:
            return list()

        for log in self.action_log[group_id]:
            if log.created_at <= user_stats.delete_before:
                continue

            logs.append(log)

            if len(logs) > query.per_page:
                break

        return logs

    def count_messages_in_group_since(self, group_id: str, since: dt) -> int:
        if group_id not in self.messages_by_group:
            return 0

        messages = list()

        for message in self.messages_by_group[group_id]:
            if message.created_at <= since:
                continue

            messages.append(message)

        return len(messages)


class FakeDatabase:
    def __init__(self, env):
        self.env = env
        self.groups = dict()
        self.stats = dict()
        self.last_sent = dict()
        self.last_read = dict()

        beginning_of_1995 = 789_000_000
        self.long_ago = arrow.Arrow.utcfromtimestamp(beginning_of_1995).datetime

    def count_total_unread(self, user_id, _):
        # TODO: mock this as needed
        return 0, []

    def remove_user_group_stats_for_user(self, group_ids: List[str], user_id: int, _):
        if user_id in self.stats:
            to_keep = list()

            for group_id in group_ids:
                for stat in self.stats[user_id]:
                    if stat.group_id == group_id:
                        continue
                    to_keep.append(stat)

                self.stats[user_id] = to_keep

        for group_id in group_ids:
            if group_id in self.last_read:
                if user_id in self.last_read[group_id]:
                    del self.last_read[group_id][user_id]

    def get_oldest_last_read_in_group(self, group_id: str, _) -> Optional[float]:
        last_read = self.env.cache.get_last_read_in_group_oldest(group_id)
        if last_read is not None:
            return last_read

        if group_id not in self.last_read or not len(self.last_read[group_id]):
            return 0

        oldest = self.last_read[group_id][0]

        for last_read in self.last_read[group_id]:
            if last_read < oldest:
                oldest = last_read

        self.env.cache.set_last_read_in_group_oldest(group_id, oldest)
        return oldest

    def get_last_message_time_in_group(self, group_id: str, _) -> dt:
        if group_id not in self.groups:
            raise NoSuchGroupException(group_id)

        return self.groups[group_id].last_message_time

    def update_group_new_message(
        self,
        message: MessageBase,
        db,
        sender_user_id: int,
        user_ids: List[int],
        update_unread_count: bool = True,
<<<<<<< HEAD
        update_last_message: bool = True
=======
        update_last_message: bool = True,
        update_last_message_time: bool = True,
        mentions: List[int] = None
>>>>>>> b24f429c
    ):
        if message.group_id not in self.groups:
            return

        if update_last_message:
            if update_last_message_time:
                self.groups[message.group_id].last_message_time = message.created_at

            self.groups[message.group_id].last_message_overview = message.message_payload
            self.groups[message.group_id].last_message_type = message.message_type
            self.groups[message.group_id].last_message_id = message.message_id

        for user_id in user_ids:
            for stat in self.stats[user_id]:
                if stat.group_id != message.group_id:
                    continue
                if sender_user_id == user_id:
                    stat.unread_count = 0
                else:
                    stat.unread_count += 1

    def set_last_updated_at_for_all_in_group(self, group_id: str, _):
        now = arrow.utcnow().datetime

        for _, stats in self.stats.items():
            for stat in stats:
                if stat.group_id != group_id:
                    continue

                stat.last_updated_time = now

    def update_last_read_and_highlight_in_group_for_user(
        self, group_id: str, user_id: int, the_time: dt, _
    ) -> None:
        if user_id not in self.stats:
            return

        for stat in self.stats[user_id]:
            if stat.group_id != group_id:
                continue

            stat.last_read = the_time
            stat.highlight_time = the_time
            stat.unread_count = 0

    def create_group(self, owner_id: int, query: CreateGroupQuery, now, _) -> GroupBase:
        created_at = trim_micros(arrow.get(now).shift(seconds=-1).datetime)

        group = GroupBase(
            group_id=str(uuid()),
            name=query.group_name,
            group_type=query.group_type,
            last_message_time=now,
            first_message_time=now,
            created_at=created_at,
            updated_at=created_at,
            owner_id=owner_id,
            meta=query.meta,
            description=query.description,
        )

        self.groups[group.group_id] = group

        return group

    def get_last_sent_for_user(self, user_id: int, _) -> (str, float):
        if user_id not in self.last_sent:
            return None, None

        return self.last_sent[user_id]

    def set_last_sent_for_user(
        self, user_id: int, group_id: str, the_time: float, _
    ) -> None:
        self.last_sent[user_id] = group_id, the_time

    def count_group_types_for_user(
        self, user_id: int, query: GroupQuery, _
    ) -> List[Tuple[int, int]]:
        group_ids_for_user = set()
        group_types = dict()

        if user_id not in self.stats:
            return list()

        for stat in self.stats[user_id]:
            group_ids_for_user.add(stat.group_id)

        for group_id in group_ids_for_user:
            if group_id not in self.groups:
                continue

            group = self.groups[group_id]
            if group.group_type is None:
                continue

            if group.group_type not in group_types:
                group_types[group.group_type] = 0

            group_types[group.group_type] += 1

        return list(group_types.items())

    def get_groups_for_user(
        self, user_id: int, query: GroupQuery, _, count_receiver_unread: bool = True, receiver_stats: bool = False,
    ) -> List[UserGroupBase]:
        groups = list()

        if user_id not in self.stats:
            return list()

        for stat in self.stats[user_id]:
            users = self.get_user_ids_and_join_time_in_group(stat.group_id, None)

            if query.count_unread:
                user_count = self.count_users_in_group(stat.group_id, None)
            else:
                user_count = 0

            if stat.group_id not in self.groups:
                continue

            group = self.groups[stat.group_id]

            user_join_times: dict
            user_count: int
            unread_count: int

            groups.append(
                UserGroupBase(
                    group=group,
                    user_stats=stat,
                    user_count=user_count,
                    unread=-1,  # TODO: get from storage mock
                    receiver_unread=-1,
                    user_join_times=users,
                )
            )

            if len(groups) > query.per_page:
                break

        return groups

    def get_users_in_group(
        self, group_id: str, db, include_group: bool = True
    ) -> (Optional[GroupBase], Optional[Dict[int, float]], Optional[int]):
        group = None
        if include_group:
            if group_id not in self.groups:
                raise NoSuchGroupException(group_id)
            group = self.groups[group_id]

        users = self.get_user_ids_and_join_time_in_group(group_id, db)
        user_count = self.count_users_in_group(group_id, db)

        return group, users, user_count

    def count_users_in_group(self, group_id: str, _) -> int:
        users = list()

        for user_id, stats in self.stats.items():
            for stat in stats:
                if stat.group_id == group_id:
                    users.append(user_id)

        return len(users)

    def update_user_stats_on_join_or_create_group(
        self, group_id: str, users: Dict[int, float], now: dt, _
    ) -> None:
        for user_id, _ in users.items():
            self.update_last_read_and_sent_in_group_for_user(
                group_id, user_id, now, None
            )

    def set_groups_updated_at(self, group_ids: List[str], now: dt, _) -> None:
        for group_id in group_ids:
            if group_id not in self.groups:
                return

            self.groups[group_id].updated_at = now

    def update_last_read_and_sent_in_group_for_user(
        self, group_id: str, user_id: int, created_at: dt, _
    ) -> None:
        to_add = UserGroupStatsBase(
            group_id=group_id,
            user_id=user_id,
            last_read=created_at,
            last_sent=created_at,
            delete_before=created_at,
            highlight_time=self.long_ago,
            join_time=created_at,
            last_updated_time=created_at,
            hide=False,
            pin=False,
            bookmark=False,
            deleted=False,
            unread_count=0,
<<<<<<< HEAD
            sent_message_count=-1
=======
            mentions=0,
            notifications=True,
            sent_message_count=-1,
            kicked=False,
>>>>>>> b24f429c
        )

        if user_id in self.stats:
            found_group = False

            for group_stats in self.stats[user_id]:
                if group_stats.group_id == group_id:
                    group_stats.last_read = created_at
                    group_stats.last_sent = created_at
                    found_group = True

            if not found_group:
                self.stats[user_id].append(to_add)
        else:
            self.stats[user_id] = [to_add]

    def remove_last_read_in_group_for_user(
        self, group_id: str, user_id: int, _
    ) -> None:
        if user_id not in self.stats:
            return

        old_stats = self.stats[user_id]
        new_stats = list()

        for old_stat in old_stats:
            if old_stat.group_id == group_id:
                continue

            new_stats.append(old_stat)

        self.stats[user_id] = new_stats

    def group_exists(self, group_id: str, _) -> bool:
        return group_id in self.groups

    def get_last_reads_in_group(self, group_id: str, _) -> Dict[int, float]:
        last_reads = dict()

        for user_id in self.stats:
            for group_stats in self.stats[user_id]:
                if group_stats.group_id == group_id:
                    last_reads[user_id] = to_ts(group_stats.last_read)

        return last_reads

    def get_user_ids_and_join_time_in_group(
        self, group_id: str, _=None
    ) -> Dict[int, float]:
        response = dict()

        for _, stats in self.stats.items():
            for stat in stats:
                if stat.group_id == group_id:
                    response[stat.user_id] = to_ts(stat.join_time)
                    break

        return response  # noqa

    def get_user_stats_in_group(
        self, group_id: str, user_id: int, _
    ) -> Optional[UserGroupStatsBase]:
        if user_id not in self.stats:
            return None

        for stat in self.stats[user_id]:
            if stat.group_id == group_id:
                return stat

        return None


class MockPublisher(IClientPublisher):
    def __init__(self):
        self.stream = list()

    def send(self, user_id: int, fields: dict) -> None:
        self.stream.append(fields)


class FakePublisherHandler(IClientPublishHandler):
    def __init__(self):
        self.sent_messages = dict()
        self.sent_attachments = dict()
        self.sent_deletions = dict()
        self.sent_reads = dict()

    async def stop(self):
        pass

    def delete_attachments(
        self,
        group_id: str,
        attachments: List[MessageBase],
        user_ids: List[int],
        now: float
    ) -> None:
        data = FakePublisherHandler.event_for_delete_attachments(group_id, attachments, now)

        if group_id not in self.sent_deletions:
            self.sent_deletions[group_id] = list()

        self.sent_deletions[group_id].append(data)

    def message(self, message: MessageBase, user_ids: List[int] = None, group: GroupBase = None) -> None:
        if message.group_id not in self.sent_messages:
            self.sent_messages[message.group_id] = list()

        if message.group_id not in self.sent_attachments:
            self.sent_attachments[message.group_id] = dict()

        self.sent_messages[message.group_id].append(message)

    def attachment(self, attachment: MessageBase, user_ids: List[int] = None, group: GroupBase = None) -> None:
        pass

    def edit(self, message: MessageBase, user_ids: List[int]) -> None:
        self.message(message, user_ids=user_ids)

    def read(self, group_id: str, user_id: int, user_ids: List[int], now: dt, bookmark: bool) -> None:
        for receiver in user_ids:
            if receiver not in self.sent_reads:
                self.sent_reads[receiver] = list()

            now_ts = to_ts(trim_micros(now))
            self.sent_reads[receiver].append((group_id, user_id, now_ts))

    def group_change(self, group_base: GroupBase, user_ids: List[int]) -> None:
        pass

    def join(
        self, group_id: str, user_ids: List[int], joiner_ids: List[int], now: float
    ) -> None:
        pass

    def leave(
        self, group_id: str, user_ids: List[int], leaver_id: int, now: float
    ) -> None:
        pass

    def action_log(self, message: MessageBase, user_ids: List[int]) -> None:
        pass


class FakeEnv:
    class Config:
        def __init__(self):
            self.config = {
                "storage": {
                    "key_space": "dinofw",
                    "host": "maggie-cassandra-1,maggie-cassandra-2",
                },
                "kafka": {
                    "topic": "test",
                    "host": "localhost"
                }
            }

        def get(self, key, domain=None, default=None):
            if domain is None:
                if key not in self.config:
                    return default
                return self.config[key]

            if key not in self.config[domain]:
                return default

            return self.config[domain][key]

    def __init__(self):
        self.config = FakeEnv.Config()
        self.storage = FakeStorage(self)
        self.db = FakeDatabase(self)
        self.stats = None
        self.client_publisher = FakePublisherHandler()
        self.server_publisher = FakePublisherHandler()
        self.cache = CacheRedis(self, host="mock")

        from dinofw.rest.groups import GroupResource
        from dinofw.rest.users import UserResource
        from dinofw.rest.message import MessageResource

        class RestResources:
            group: GroupResource
            user: UserResource
            message: MessageResource
            broadcast: BroadcastResource

        self.rest = RestResources()
        self.rest.group = GroupResource(self)
        self.rest.user = UserResource(self)
        self.rest.message = MessageResource(self)
        self.rest.broadcast = BroadcastResource(self)

    def capture_exception(self, _):
        pass<|MERGE_RESOLUTION|>--- conflicted
+++ resolved
@@ -454,15 +454,10 @@
         message: MessageBase,
         db,
         sender_user_id: int,
-        user_ids: List[int],
         update_unread_count: bool = True,
-<<<<<<< HEAD
-        update_last_message: bool = True
-=======
         update_last_message: bool = True,
         update_last_message_time: bool = True,
         mentions: List[int] = None
->>>>>>> b24f429c
     ):
         if message.group_id not in self.groups:
             return
@@ -475,7 +470,7 @@
             self.groups[message.group_id].last_message_type = message.message_type
             self.groups[message.group_id].last_message_id = message.message_id
 
-        for user_id in user_ids:
+        for user_id in self.stats.keys():
             for stat in self.stats[user_id]:
                 if stat.group_id != message.group_id:
                     continue
@@ -663,14 +658,10 @@
             bookmark=False,
             deleted=False,
             unread_count=0,
-<<<<<<< HEAD
-            sent_message_count=-1
-=======
             mentions=0,
             notifications=True,
             sent_message_count=-1,
             kicked=False,
->>>>>>> b24f429c
         )
 
         if user_id in self.stats:
@@ -757,6 +748,7 @@
         self.sent_attachments = dict()
         self.sent_deletions = dict()
         self.sent_reads = dict()
+        self.sent_per_user = dict()
 
     async def stop(self):
         pass
@@ -813,6 +805,12 @@
 
     def action_log(self, message: MessageBase, user_ids: List[int]) -> None:
         pass
+
+    def send_to_one(self, user_id: int, data, qos: int = 0):
+        if user_id not in self.sent_per_user:
+            self.sent_per_user[user_id] = list()
+
+        self.sent_per_user[user_id].append(data)
 
 
 class FakeEnv:
