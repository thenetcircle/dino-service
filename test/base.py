--- conflicted
+++ resolved
@@ -20,6 +20,7 @@
     GROUP_ID = "8888-7777-6666"
     USER_ID = 1234
     OTHER_USER_ID = 8888
+    THIRD_USER_ID = 4321
     MESSAGE_PAYLOAD = "test message"
     FILE_ID = str(uuid()).replace("-", "")
     FILE_STATUS = 1
@@ -45,13 +46,9 @@
                 bookmark=False,
                 deleted=False,
                 unread_count=0,
-<<<<<<< HEAD
-                sent_message_count=-1
-=======
                 mentions=0,
                 notifications=True,
                 sent_message_count=-1,
                 kicked=False,
->>>>>>> b24f429c
             )
         ]